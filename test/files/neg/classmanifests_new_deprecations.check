classmanifests_new_deprecations.scala:2: warning: type ClassManifest in object Predef is deprecated: Use scala.reflect.ClassTag instead
  def cm1[T: ClassManifest] = ???
           ^
classmanifests_new_deprecations.scala:3: warning: type ClassManifest in object Predef is deprecated: Use scala.reflect.ClassTag instead
  def cm2[T](implicit evidence$1: ClassManifest[T]) = ???
                                  ^
classmanifests_new_deprecations.scala:4: warning: type ClassManifest in object Predef is deprecated: Use scala.reflect.ClassTag instead
  val cm3: ClassManifest[Int] = null
           ^
classmanifests_new_deprecations.scala:4: warning: type ClassManifest in object Predef is deprecated: Use scala.reflect.ClassTag instead
  val cm3: ClassManifest[Int] = null
      ^
classmanifests_new_deprecations.scala:6: warning: type ClassManifest in package reflect is deprecated: Use scala.reflect.ClassTag instead
  def rcm1[T: scala.reflect.ClassManifest] = ???
            ^
classmanifests_new_deprecations.scala:7: warning: type ClassManifest in package reflect is deprecated: Use scala.reflect.ClassTag instead
  def rcm2[T](implicit evidence$1: scala.reflect.ClassManifest[T]) = ???
                                                 ^
classmanifests_new_deprecations.scala:8: warning: type ClassManifest in package reflect is deprecated: Use scala.reflect.ClassTag instead
  val rcm3: scala.reflect.ClassManifest[Int] = null
                          ^
classmanifests_new_deprecations.scala:8: warning: type ClassManifest in package reflect is deprecated: Use scala.reflect.ClassTag instead
  val rcm3: scala.reflect.ClassManifest[Int] = null
      ^
classmanifests_new_deprecations.scala:10: warning: type ClassManifest in object Predef is deprecated: Use scala.reflect.ClassTag instead
  type CM[T] = ClassManifest[T]
               ^
classmanifests_new_deprecations.scala:15: warning: type ClassManifest in package reflect is deprecated: Use scala.reflect.ClassTag instead
  type RCM[T] = scala.reflect.ClassManifest[T]
                              ^
<<<<<<< HEAD
classmanifests_new_deprecations.scala:20: warning: type Manifest in object Predef is deprecated: Use scala.reflect.ClassTag (to capture erasures) or scala.reflect.runtime.universe.TypeTag (to capture types) or both instead
  def m1[T: Manifest] = ???
          ^
classmanifests_new_deprecations.scala:21: warning: type Manifest in object Predef is deprecated: Use scala.reflect.ClassTag (to capture erasures) or scala.reflect.runtime.universe.TypeTag (to capture types) or both instead
  def m2[T](implicit evidence$1: Manifest[T]) = ???
                                 ^
classmanifests_new_deprecations.scala:22: warning: type Manifest in object Predef is deprecated: Use scala.reflect.ClassTag (to capture erasures) or scala.reflect.runtime.universe.TypeTag (to capture types) or both instead
  val m3: Manifest[Int] = null
          ^
classmanifests_new_deprecations.scala:22: warning: type Manifest in object Predef is deprecated: Use scala.reflect.ClassTag (to capture erasures) or scala.reflect.runtime.universe.TypeTag (to capture types) or both instead
  val m3: Manifest[Int] = null
      ^
classmanifests_new_deprecations.scala:24: warning: trait Manifest in package reflect is deprecated: Use scala.reflect.ClassTag (to capture erasures) or scala.reflect.runtime.universe.TypeTag (to capture types) or both instead
  def rm1[T: scala.reflect.Manifest] = ???
           ^
classmanifests_new_deprecations.scala:25: warning: trait Manifest in package reflect is deprecated: Use scala.reflect.ClassTag (to capture erasures) or scala.reflect.runtime.universe.TypeTag (to capture types) or both instead
  def rm2[T](implicit evidence$1: scala.reflect.Manifest[T]) = ???
                                                ^
classmanifests_new_deprecations.scala:26: warning: trait Manifest in package reflect is deprecated: Use scala.reflect.ClassTag (to capture erasures) or scala.reflect.runtime.universe.TypeTag (to capture types) or both instead
  val rm3: scala.reflect.Manifest[Int] = null
                         ^
classmanifests_new_deprecations.scala:26: warning: trait Manifest in package reflect is deprecated: Use scala.reflect.ClassTag (to capture erasures) or scala.reflect.runtime.universe.TypeTag (to capture types) or both instead
  val rm3: scala.reflect.Manifest[Int] = null
      ^
classmanifests_new_deprecations.scala:28: warning: type Manifest in object Predef is deprecated: Use scala.reflect.ClassTag (to capture erasures) or scala.reflect.runtime.universe.TypeTag (to capture types) or both instead
  type M[T] = Manifest[T]
              ^
classmanifests_new_deprecations.scala:33: warning: trait Manifest in package reflect is deprecated: Use scala.reflect.ClassTag (to capture erasures) or scala.reflect.runtime.universe.TypeTag (to capture types) or both instead
  type RM[T] = scala.reflect.Manifest[T]
                             ^
error: No warnings can be incurred under -Xfatal-warnings.
20 warnings found
one error found
=======
10 errors found
>>>>>>> 65a321c6
<|MERGE_RESOLUTION|>--- conflicted
+++ resolved
@@ -28,40 +28,6 @@
 classmanifests_new_deprecations.scala:15: warning: type ClassManifest in package reflect is deprecated: Use scala.reflect.ClassTag instead
   type RCM[T] = scala.reflect.ClassManifest[T]
                               ^
-<<<<<<< HEAD
-classmanifests_new_deprecations.scala:20: warning: type Manifest in object Predef is deprecated: Use scala.reflect.ClassTag (to capture erasures) or scala.reflect.runtime.universe.TypeTag (to capture types) or both instead
-  def m1[T: Manifest] = ???
-          ^
-classmanifests_new_deprecations.scala:21: warning: type Manifest in object Predef is deprecated: Use scala.reflect.ClassTag (to capture erasures) or scala.reflect.runtime.universe.TypeTag (to capture types) or both instead
-  def m2[T](implicit evidence$1: Manifest[T]) = ???
-                                 ^
-classmanifests_new_deprecations.scala:22: warning: type Manifest in object Predef is deprecated: Use scala.reflect.ClassTag (to capture erasures) or scala.reflect.runtime.universe.TypeTag (to capture types) or both instead
-  val m3: Manifest[Int] = null
-          ^
-classmanifests_new_deprecations.scala:22: warning: type Manifest in object Predef is deprecated: Use scala.reflect.ClassTag (to capture erasures) or scala.reflect.runtime.universe.TypeTag (to capture types) or both instead
-  val m3: Manifest[Int] = null
-      ^
-classmanifests_new_deprecations.scala:24: warning: trait Manifest in package reflect is deprecated: Use scala.reflect.ClassTag (to capture erasures) or scala.reflect.runtime.universe.TypeTag (to capture types) or both instead
-  def rm1[T: scala.reflect.Manifest] = ???
-           ^
-classmanifests_new_deprecations.scala:25: warning: trait Manifest in package reflect is deprecated: Use scala.reflect.ClassTag (to capture erasures) or scala.reflect.runtime.universe.TypeTag (to capture types) or both instead
-  def rm2[T](implicit evidence$1: scala.reflect.Manifest[T]) = ???
-                                                ^
-classmanifests_new_deprecations.scala:26: warning: trait Manifest in package reflect is deprecated: Use scala.reflect.ClassTag (to capture erasures) or scala.reflect.runtime.universe.TypeTag (to capture types) or both instead
-  val rm3: scala.reflect.Manifest[Int] = null
-                         ^
-classmanifests_new_deprecations.scala:26: warning: trait Manifest in package reflect is deprecated: Use scala.reflect.ClassTag (to capture erasures) or scala.reflect.runtime.universe.TypeTag (to capture types) or both instead
-  val rm3: scala.reflect.Manifest[Int] = null
-      ^
-classmanifests_new_deprecations.scala:28: warning: type Manifest in object Predef is deprecated: Use scala.reflect.ClassTag (to capture erasures) or scala.reflect.runtime.universe.TypeTag (to capture types) or both instead
-  type M[T] = Manifest[T]
-              ^
-classmanifests_new_deprecations.scala:33: warning: trait Manifest in package reflect is deprecated: Use scala.reflect.ClassTag (to capture erasures) or scala.reflect.runtime.universe.TypeTag (to capture types) or both instead
-  type RM[T] = scala.reflect.Manifest[T]
-                             ^
 error: No warnings can be incurred under -Xfatal-warnings.
-20 warnings found
-one error found
-=======
-10 errors found
->>>>>>> 65a321c6
+10 warnings found
+one error found