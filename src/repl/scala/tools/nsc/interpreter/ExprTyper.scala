/* NSC -- new Scala compiler
 * Copyright 2005-2013 LAMP/EPFL
 * @author  Paul Phillips
 */

package scala.tools.nsc.interpreter

import Results.{Result, Success}

trait ExprTyper {
  val repl: IMain

  import repl._
  import global.{ phase, Symbol, Type, exitingTyper, NoSymbol, NoType, NoPrefix }
  import naming.freshInternalVarName
  import global.definitions.{ MaxFunctionArity, NothingTpe }

  private def doInterpret(code: String): Result = {
    // interpret/interpretSynthetic may change the phase, which would have unintended effects on types.
    val savedPhase = phase
    try interpretSynthetic(code) finally phase = savedPhase
  }

  def symbolOfLine(code: String): Symbol = {
    def asExpr(): Symbol = {
      val name  = freshInternalVarName()
      // Typing it with a lazy val would give us the right type, but runs
      // into compiler bugs with things like existentials, so we compile it
      // behind a def and strip the NullaryMethodType which wraps the expr.
      val line = "def " + name + " = " + code

      doInterpret(line) match {
        case Success =>
          val sym0 = symbolOfTerm(name)
          // drop NullaryMethodType
          sym0.cloneSymbol setInfo exitingTyper(sym0.tpe_*.finalResultType)
        case _          => NoSymbol
      }
    }
    def asDefn(): Symbol = {
      val old = repl.definedSymbolList.toSet

      doInterpret(code) match {
        case Success =>
          repl.definedSymbolList filterNot old match {
            case Nil        => NoSymbol
            case sym :: Nil => sym
            case syms       => NoSymbol.newOverloaded(NoPrefix, syms)
          }
        case _ => NoSymbol
      }
    }
    def asError(): Symbol = {
      doInterpret(code)
      NoSymbol
    }
    reporter.suppressOutput { asExpr() orElse asDefn() } orElse asError()
  }

  private var typeOfExpressionDepth = 0
  def typeOfExpression(expr: String, silent: Boolean = true): Type = {
    if (typeOfExpressionDepth > 2) {
//      repldbg("Terminating typeOfExpression recursion for expression: " + expr)
      return NoType
    }
    typeOfExpressionDepth += 1
    // Don't presently have a good way to suppress undesirable success output
    // while letting errors through, so it is first trying it silently: if there
    // is an error, and errors are desired, then it re-evaluates non-silently
    // to induce the error message.
    try reporter.suppressOutput(symbolOfLine(expr).tpe) match {
      case NoType if !silent => symbolOfLine(expr).tpe // generate error
      case tpe               => tpe
    }
    finally typeOfExpressionDepth -= 1
  }

  // Try typeString[Nothing], typeString[Nothing, Nothing], etc.
  def typeOfTypeString(typeString: String): Type = {
    val properTypeOpt = typeOfProperTypeString(typeString)
    def typeFromTypeString(n: Int): Option[Type] = {
      val ts = typeString + List.fill(n)("_root_.scala.Nothing").mkString("[", ", ", "]")
      val tpeOpt = typeOfProperTypeString(ts)
      tpeOpt map {
        // Type lambda is detected. Substitute Nothing with WildcardType.
        case TypeRef(pre, sym, args) if args.size != n =>
          TypeRef(pre, sym, args map {
            case NothingTpe => WildcardType
            case t          => t
          })
        case TypeRef(pre, sym, args) => TypeRef(pre, sym, Nil)
        case tpe                     => tpe
      }
    }
    val typeOpt = (properTypeOpt /: (1 to MaxFunctionArity)) {
      (acc, n: Int) => acc orElse typeFromTypeString(n) }
    typeOpt getOrElse NoType
  }

  // This only works for proper types.
  private[interpreter] def typeOfProperTypeString(typeString: String): Option[Type] = {
    def asProperType(): Option[Type] = {
      val name = freshInternalVarName()
      val line = s"def $name: $typeString = ???"
      doInterpret(line) match {
<<<<<<< HEAD
        case Success =>
          val sym0 = symbolOfTerm(name)
          Some(sym0.asMethod.returnType)
        case _          => None
      }
    }
    reporter.suppressOutput(asProperType()) getOrElse NoType
=======
        case IR.Success =>
          val tpe0 = exitingTyper {
            symbolOfTerm(name).asMethod.returnType
          }
          Some(tpe0)
        case _          => None
      }
    }
    beSilentDuring(asProperType())
>>>>>>> 9ab72a20
  }
}<|MERGE_RESOLUTION|>--- conflicted
+++ resolved
@@ -11,7 +11,7 @@
   val repl: IMain
 
   import repl._
-  import global.{ phase, Symbol, Type, exitingTyper, NoSymbol, NoType, NoPrefix }
+  import global.{ phase, Symbol, Type, exitingTyper, NoSymbol, NoType, NoPrefix, TypeRef, WildcardType }
   import naming.freshInternalVarName
   import global.definitions.{ MaxFunctionArity, NothingTpe }
 
@@ -103,16 +103,7 @@
       val name = freshInternalVarName()
       val line = s"def $name: $typeString = ???"
       doInterpret(line) match {
-<<<<<<< HEAD
         case Success =>
-          val sym0 = symbolOfTerm(name)
-          Some(sym0.asMethod.returnType)
-        case _          => None
-      }
-    }
-    reporter.suppressOutput(asProperType()) getOrElse NoType
-=======
-        case IR.Success =>
           val tpe0 = exitingTyper {
             symbolOfTerm(name).asMethod.returnType
           }
@@ -120,7 +111,6 @@
         case _          => None
       }
     }
-    beSilentDuring(asProperType())
->>>>>>> 9ab72a20
+    reporter.suppressOutput(asProperType())
   }
 }