--- conflicted
+++ resolved
@@ -266,14 +266,7 @@
     // reduces the chances of a user's writing `foo.__leftOfArrow` and
     // being confused why they get an ambiguous implicit conversion
     // error. (`foo.x` used to produce this error since both
-<<<<<<< HEAD
-    // any2Ensuring and any2ArrowAssoc pimped an `x` onto everything)
-=======
     // any2Ensuring and any2ArrowAssoc enrich everything with an `x`)
-    @deprecated("Use `__leftOfArrow` instead", "2.10.0")
-    def x = __leftOfArrow
->>>>>>> 8f1d4a5e
-
     @inline def -> [B](y: B): Tuple2[A, B] = Tuple2(__leftOfArrow, y)
     def →[B](y: B): Tuple2[A, B] = ->(y)
   }
