/*
 * Scala (https://www.scala-lang.org)
 *
 * Copyright EPFL and Lightbend, Inc.
 *
 * Licensed under Apache License 2.0
 * (http://www.apache.org/licenses/LICENSE-2.0).
 *
 * See the NOTICE file distributed with this work for
 * additional information regarding copyright ownership.
 */

package scala.tools.nsc.classpath

import java.io.{Closeable, File}
import java.net.URL
import java.nio.file.{FileSystems, Files}
import java.util

import scala.reflect.io.{AbstractFile, PlainFile, PlainNioFile}
import scala.tools.nsc.util.{ClassPath, ClassRepresentation}
import FileUtils._
import scala.collection.JavaConverters._
import scala.reflect.internal.JDK9Reflectors
import scala.tools.nsc.CloseableRegistry
import scala.tools.nsc.classpath.PackageNameUtils.{packageContains, separatePkgAndClassNames}

/**
 * A trait allowing to look for classpath entries in directories. It provides common logic for
 * classes handling class and source files.
 * It makes use of the fact that in the case of nested directories it's easy to find a file
 * when we have a name of a package.
 * It abstracts over the file representation to work with both JFile and AbstractFile.
 */
trait DirectoryLookup[FileEntryType <: ClassRepresentation] extends ClassPath {
  type F

  val dir: F

  protected def emptyFiles: Array[F] // avoids reifying ClassTag[F]
  protected def getSubDir(dirName: String): Option[F]
  protected def listChildren(dir: F, filter: Option[F => Boolean] = None): Array[F]
  protected def getName(f: F): String
  protected def toAbstractFile(f: F): AbstractFile
  protected def isPackage(f: F): Boolean

  protected def createFileEntry(file: AbstractFile): FileEntryType
  protected def isMatchingFile(f: F): Boolean

  private def getDirectory(forPackage: String): Option[F] = {
    if (forPackage == ClassPath.RootPackage) {
      Some(dir)
    } else {
      val packageDirName = FileUtils.dirPath(forPackage)
      getSubDir(packageDirName)
    }
  }
  override private[nsc] def hasPackage(pkg: String) = getDirectory(pkg).isDefined

  private[nsc] def packages(inPackage: String): Seq[PackageEntry] = {
    val dirForPackage = getDirectory(inPackage)

    val nestedDirs: Array[F] = dirForPackage match {
      case None => emptyFiles
      case Some(directory) => listChildren(directory, Some(isPackage))
    }
    val prefix = PackageNameUtils.packagePrefix(inPackage)
    nestedDirs.map(f => PackageEntryImpl(prefix + getName(f)))
  }

  protected def files(inPackage: String): Seq[FileEntryType] = {
    val dirForPackage = getDirectory(inPackage)
    val files: Array[F] = dirForPackage match {
      case None => emptyFiles
      case Some(directory) => listChildren(directory, Some(isMatchingFile))
    }
    files.iterator.map(f => createFileEntry(toAbstractFile(f))).toSeq
  }

  private[nsc] def list(inPackage: String): ClassPathEntries = {
    val dirForPackage = getDirectory(inPackage)
    val files: Array[F] = dirForPackage match {
      case None => emptyFiles
      case Some(directory) => listChildren(directory)
    }
    val packagePrefix = PackageNameUtils.packagePrefix(inPackage)
    val packageBuf = collection.mutable.ArrayBuffer.empty[PackageEntry]
    val fileBuf = collection.mutable.ArrayBuffer.empty[FileEntryType]
    for (file <- files) {
      if (isPackage(file))
        packageBuf += PackageEntryImpl(packagePrefix + getName(file))
      else if (isMatchingFile(file))
        fileBuf += createFileEntry(toAbstractFile(file))
    }
    ClassPathEntries(packageBuf, fileBuf)
  }
}

trait JFileDirectoryLookup[FileEntryType <: ClassRepresentation] extends DirectoryLookup[FileEntryType] {
  type F = File

  protected def emptyFiles: Array[File] = Array.empty
  protected def getSubDir(packageDirName: String): Option[File] = {
    val packageDir = new File(dir, packageDirName)
    if (packageDir.exists && packageDir.isDirectory && packageDir.canRead) Some(packageDir)
    else None
  }
  protected def listChildren(dir: File, filter: Option[File => Boolean]): Array[File] = {
    val listing = filter match {
      case Some(f) => dir.listFiles(mkFileFilter(f))
      case None => dir.listFiles()
    }

    // Sort by file name for stable order of directory .class entries in package scope.
    // This gives stable results ordering of base type sequences for unrelated classes
    // with the same base type depth.
    //
    // Notably, this will stably infer`Product with Serializable`
    // as the type of `case class C(); case class D(); List(C(), D()).head`, rather than the opposite order.
    // On Mac, the HFS performs this sorting transparently, but on Linux the order is unspecified.
    //
    // Note this behaviour can be enabled in javac with `javac -XDsortfiles`, but that's only
    // intended to improve determinism of the compiler for compiler hackers.
    util.Arrays.sort(listing, (o1: File, o2: File) => o1.getName.compareTo(o2.getName))
    listing
  }
  protected def getName(f: File): String = f.getName
  protected def toAbstractFile(f: File): AbstractFile = new PlainFile(new scala.reflect.io.File(f))
  protected def isPackage(f: File): Boolean = f.isPackage

  assert(dir != null, "Directory file in DirectoryFileLookup cannot be null")

  def asURLs: Seq[URL] = Seq(dir.toURI.toURL)
  def asClassPathStrings: Seq[String] = Seq(dir.getPath)
}

object JrtClassPath {
  import java.nio.file._, java.net.URI
  def apply(release: Option[String], closeableRegistry: CloseableRegistry): Option[ClassPath] = {
    import scala.util.Properties._
    if (!isJavaAtLeast("9")) None
    else {
      // TODO escalate errors once we're sure they are fatal
      // I'm hesitant to do this immediately, because -release will still work for multi-release JARs
      // even if we're running on a JRE or a non OpenJDK JDK where ct.sym is unavailable.
      //
      // Longer term we'd like an official API for this in the JDK
      // Discussion: http://mail.openjdk.java.net/pipermail/compiler-dev/2018-March/thread.html#11738

      val currentMajorVersion: Int = JDK9Reflectors.runtimeVersionMajor(JDK9Reflectors.runtimeVersion()).intValue()
      release match {
        case Some(v) if v.toInt < currentMajorVersion =>
          try {
            val ctSym = Paths.get(javaHome).resolve("lib").resolve("ct.sym")
            if (Files.notExists(ctSym)) None
            else {
              val classPath = new CtSymClassPath(ctSym, v.toInt)
              closeableRegistry.registerClosable(classPath)
              Some(classPath)
            }
          } catch {
            case _: Throwable => None
          }
        case _ =>
          try {
            val fs = FileSystems.getFileSystem(URI.create("jrt:/"))
            Some(new JrtClassPath(fs))
          } catch {
            case _: ProviderNotFoundException | _: FileSystemNotFoundException => None
          }
      }
    }
  }
}

/**
  * Implementation `ClassPath` based on the JDK 9 encapsulated runtime modules (JEP-220)
  *
  * https://bugs.openjdk.java.net/browse/JDK-8066492 is the most up to date reference
  * for the structure of the jrt:// filesystem.
  *
  * The implementation assumes that no classes exist in the empty package.
  */
final class JrtClassPath(fs: java.nio.file.FileSystem) extends ClassPath with NoSourcePaths {
  import java.nio.file.Path, java.nio.file._
  type F = Path
  private val dir: Path = fs.getPath("/packages")

  // e.g. "java.lang" -> Seq("/modules/java.base")
  private val packageToModuleBases: Map[String, Seq[Path]] = {
    val ps = Files.newDirectoryStream(dir).iterator.asScala
    def lookup(pack: Path): Seq[Path] = {
      Files.list(pack).iterator.asScala.map(l => if (Files.isSymbolicLink(l)) Files.readSymbolicLink(l) else l).toList
    }
    ps.map(p => (p.toString.stripPrefix("/packages/"), lookup(p))).toMap
  }

  /** Empty string represents root package */
  override private[nsc] def hasPackage(pkg: String) = packageToModuleBases.contains(pkg)
  override private[nsc] def packages(inPackage: String): Seq[PackageEntry] = {
    packageToModuleBases.keysIterator.filter(pack => packageContains(inPackage, pack)).map(PackageEntryImpl(_)).toVector
  }
  private[nsc] def classes(inPackage: String): Seq[ClassFileEntry] = {
    if (inPackage == "") Nil
    else {
      packageToModuleBases.getOrElse(inPackage, Nil).flatMap(x =>
        Files.list(x.resolve(inPackage.replace('.', '/'))).iterator.asScala.filter(_.getFileName.toString.endsWith(".class"))).map(x =>
        ClassFileEntryImpl(new PlainNioFile(x))).toVector
    }
  }

  override private[nsc] def list(inPackage: String): ClassPathEntries =
    if (inPackage == "") ClassPathEntries(packages(inPackage), Nil)
    else ClassPathEntries(packages(inPackage), classes(inPackage))

  def asURLs: Seq[URL] = Seq(dir.toUri.toURL)
  // We don't yet have a scheme to represent the JDK modules in our `-classpath`.
  // java models them as entries in the new "module path", we'll probably need to follow this.
  def asClassPathStrings: Seq[String] = Nil

  def findClassFile(className: String): Option[AbstractFile] = {
    if (!className.contains(".")) None
    else {
      val (inPackage, _) = separatePkgAndClassNames(className)
      packageToModuleBases.getOrElse(inPackage, Nil).iterator.flatMap { x =>
        val file = x.resolve(className.replace('.', '/') + ".class")
        if (Files.exists(file)) new scala.reflect.io.PlainNioFile(file) :: Nil else Nil
      }.take(1).toList.headOption
    }
  }
}

/**
  * Implementation `ClassPath` based on the $JAVA_HOME/lib/ct.sym backing http://openjdk.java.net/jeps/247
  */
final class CtSymClassPath(ctSym: java.nio.file.Path, release: Int) extends ClassPath with NoSourcePaths with Closeable {
  import java.nio.file.Path, java.nio.file._

  private val fileSystem: FileSystem = FileSystems.newFileSystem(ctSym, null)
  private val root: Path = fileSystem.getRootDirectories.iterator.next
  private val roots = Files.newDirectoryStream(root).iterator.asScala.toList

  // http://mail.openjdk.java.net/pipermail/compiler-dev/2018-March/011737.html
  private def codeFor(major: Int): String = if (major < 10) major.toString else ('A' + (major - 10)).toChar.toString

  private val releaseCode: String = codeFor(release)
  private def fileNameMatchesRelease(fileName: String) = !fileName.contains("-") && fileName.contains(releaseCode) // exclude `9-modules`
  private val rootsForRelease: List[Path] = roots.filter(root => fileNameMatchesRelease(root.getFileName.toString))

  // e.g. "java.lang" -> Seq(/876/java/lang, /87/java/lang, /8/java/lang))
  private val packageIndex: scala.collection.Map[String, scala.collection.Seq[Path]] = {
    val index = collection.mutable.AnyRefMap[String, collection.mutable.ListBuffer[Path]]()
<<<<<<< HEAD
    rootsForRelease.foreach(root => Files.walk(root).iterator.asScala.filter(Files.isDirectory(_)).foreach { p =>
      if (p.getNameCount > 1) {
        val packageDotted = p.subpath(1, p.getNameCount).toString.replace('/', '.')
=======
    val isJava12OrHigher = scala.util.Properties.isJavaAtLeast("12")
    rootsForRelease.foreach(root => Files.walk(root).iterator().asScala.filter(Files.isDirectory(_)).foreach { p =>
      val moduleNamePathElementCount = if (isJava12OrHigher) 1 else 0
      if (p.getNameCount > root.getNameCount + moduleNamePathElementCount) {
        val packageDotted = p.subpath(moduleNamePathElementCount + root.getNameCount, p.getNameCount).toString.replace('/', '.')
>>>>>>> 5a173134
        index.getOrElseUpdate(packageDotted, new collection.mutable.ListBuffer) += p
      }
    })
    index
  }

  /** Empty string represents root package */
  override private[nsc] def hasPackage(pkg: String) = packageIndex.contains(pkg)
  override private[nsc] def packages(inPackage: String): Seq[PackageEntry] = {
    packageIndex.keysIterator.filter(pack => packageContains(inPackage, pack)).map(PackageEntryImpl(_)).toVector
  }
  private[nsc] def classes(inPackage: String): Seq[ClassFileEntry] = {
    if (inPackage == "") Nil
    else {
      val sigFiles = packageIndex.getOrElse(inPackage, Nil).iterator.flatMap(p =>
        Files.list(p).iterator.asScala.filter(_.getFileName.toString.endsWith(".sig")))
      sigFiles.map(f => ClassFileEntryImpl(new PlainNioFile(f))).toVector
    }
  }

  override private[nsc] def list(inPackage: String): ClassPathEntries =
    if (inPackage == "") ClassPathEntries(packages(inPackage), Nil)
    else ClassPathEntries(packages(inPackage), classes(inPackage))

  def asURLs: Seq[URL] = Nil
  def asClassPathStrings: Seq[String] = Nil
  override def close(): Unit = fileSystem.close()
  def findClassFile(className: String): Option[AbstractFile] = {
    if (!className.contains(".")) None
    else {
      val (inPackage, classSimpleName) = separatePkgAndClassNames(className)
      packageIndex.getOrElse(inPackage, Nil).iterator.flatMap { p =>
        val file = p.resolve(classSimpleName + ".sig")
        if (Files.exists(file)) new scala.reflect.io.PlainNioFile(file) :: Nil else Nil
      }.take(1).toList.headOption
    }
  }
}

case class DirectoryClassPath(dir: File) extends JFileDirectoryLookup[ClassFileEntryImpl] with NoSourcePaths {
  override def findClass(className: String): Option[ClassRepresentation] = findClassFile(className) map ClassFileEntryImpl

  def findClassFile(className: String): Option[AbstractFile] = {
    val relativePath = FileUtils.dirPath(className)
    val classFile = new File(s"$dir/$relativePath.class")
    if (classFile.exists) {
      val wrappedClassFile = new scala.reflect.io.File(classFile)
      val abstractClassFile = new PlainFile(wrappedClassFile)
      Some(abstractClassFile)
    } else None
  }

  protected def createFileEntry(file: AbstractFile): ClassFileEntryImpl = ClassFileEntryImpl(file)
  protected def isMatchingFile(f: File): Boolean = f.isClass

  private[nsc] def classes(inPackage: String): Seq[ClassFileEntry] = files(inPackage)
}

case class DirectorySourcePath(dir: File) extends JFileDirectoryLookup[SourceFileEntryImpl] with NoClassPaths {
  def asSourcePathString: String = asClassPathString

  protected def createFileEntry(file: AbstractFile): SourceFileEntryImpl = SourceFileEntryImpl(file)
  protected def isMatchingFile(f: File): Boolean = endsScalaOrJava(f.getName)

  override def findClass(className: String): Option[ClassRepresentation] = findSourceFile(className) map SourceFileEntryImpl

  private def findSourceFile(className: String): Option[AbstractFile] = {
    val relativePath = FileUtils.dirPath(className)
    val sourceFile = Stream("scala", "java")
      .map(ext => new File(s"$dir/$relativePath.$ext"))
      .collectFirst { case file if file.exists() => file }

    sourceFile.map { file =>
      val wrappedSourceFile = new scala.reflect.io.File(file)
      val abstractSourceFile = new PlainFile(wrappedSourceFile)
      abstractSourceFile
    }
  }

  private[nsc] def sources(inPackage: String): Seq[SourceFileEntry] = files(inPackage)
}<|MERGE_RESOLUTION|>--- conflicted
+++ resolved
@@ -250,17 +250,11 @@
   // e.g. "java.lang" -> Seq(/876/java/lang, /87/java/lang, /8/java/lang))
   private val packageIndex: scala.collection.Map[String, scala.collection.Seq[Path]] = {
     val index = collection.mutable.AnyRefMap[String, collection.mutable.ListBuffer[Path]]()
-<<<<<<< HEAD
-    rootsForRelease.foreach(root => Files.walk(root).iterator.asScala.filter(Files.isDirectory(_)).foreach { p =>
-      if (p.getNameCount > 1) {
-        val packageDotted = p.subpath(1, p.getNameCount).toString.replace('/', '.')
-=======
     val isJava12OrHigher = scala.util.Properties.isJavaAtLeast("12")
     rootsForRelease.foreach(root => Files.walk(root).iterator().asScala.filter(Files.isDirectory(_)).foreach { p =>
       val moduleNamePathElementCount = if (isJava12OrHigher) 1 else 0
       if (p.getNameCount > root.getNameCount + moduleNamePathElementCount) {
         val packageDotted = p.subpath(moduleNamePathElementCount + root.getNameCount, p.getNameCount).toString.replace('/', '.')
->>>>>>> 5a173134
         index.getOrElseUpdate(packageDotted, new collection.mutable.ListBuffer) += p
       }
     })
