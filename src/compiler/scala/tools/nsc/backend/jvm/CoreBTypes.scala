package scala.tools.nsc
package backend.jvm

import scala.tools.nsc.backend.jvm.BTypes.InternalName

/**
 * Core BTypes and some other definitions. The initialization of these definitions requires access
 * to symbols / types (global).
 *
 * The symbols used to initialize the ClassBTypes may change from one compiler run to the next. To
 * make sure the definitions are consistent with the symbols in the current run, the
 * `intializeCoreBTypes` method in BTypesFromSymbols creates a new instance of CoreBTypes in each
 * compiler run.
 *
 * The class BTypesFromSymbols does not directly reference CoreBTypes, but CoreBTypesProxy. The
 * reason is that having a `var bTypes: CoreBTypes` would not allow `import bTypes._`. Instead, the
 * proxy class holds a `CoreBTypes` in a variable field and forwards to this instance.
 *
 * The definitions in `CoreBTypes` need to be lazy vals to break an initialization cycle. When
 * creating a new instance to assign to the proxy, the `classBTypeFromSymbol` invoked in the
 * constructor will actually go through the proxy. The lazy vals make sure the instance is assigned
 * in the proxy before the fields are initialized.
 *
 * Note: if we did not re-create the core BTypes on each compiler run, BType.classBTypeFromInternalNameMap
 * could not be a perRunCache anymore: the classes defined here need to be in that map, they are
 * added when the ClassBTypes are created. The per run cache removes them, so they would be missing
 * in the second run.
 */
class CoreBTypes[BTFS <: BTypesFromSymbols[_ <: Global]](val bTypes: BTFS) {
  import bTypes._
  import global._
  import rootMirror.{requiredClass, requiredModule, getRequiredClass, getClassIfDefined}
  import definitions._

  /**
   * Maps primitive types to their corresponding PrimitiveBType. The map is defined lexically above
   * the first use of `classBTypeFromSymbol` because that method looks at the map.
   */
  lazy val primitiveTypeToBType: Map[Symbol, PrimitiveBType] = Map(
    UnitClass    -> UNIT,
    BooleanClass -> BOOL,
    CharClass    -> CHAR,
    ByteClass    -> BYTE,
    ShortClass   -> SHORT,
    IntClass     -> INT,
    LongClass    -> LONG,
    FloatClass   -> FLOAT,
    DoubleClass  -> DOUBLE)

  /**
   * Map from primitive types to their boxed class type. Useful when pushing class literals onto the
   * operand stack (ldc instruction taking a class literal), see genConstant.
   */
  lazy val boxedClassOfPrimitive: Map[PrimitiveBType, ClassBType] = Map(
    UNIT   -> classBTypeFromSymbol(requiredClass[java.lang.Void]),
    BOOL   -> classBTypeFromSymbol(BoxedBooleanClass),
    BYTE   -> classBTypeFromSymbol(BoxedByteClass),
    SHORT  -> classBTypeFromSymbol(BoxedShortClass),
    CHAR   -> classBTypeFromSymbol(BoxedCharacterClass),
    INT    -> classBTypeFromSymbol(BoxedIntClass),
    LONG   -> classBTypeFromSymbol(BoxedLongClass),
    FLOAT  -> classBTypeFromSymbol(BoxedFloatClass),
    DOUBLE -> classBTypeFromSymbol(BoxedDoubleClass))

  lazy val boxedClasses: Set[ClassBType] = boxedClassOfPrimitive.values.toSet

  /**
   * Maps the method symbol for a box method to the boxed type of the result. For example, the
   * method symbol for `Byte.box()` is mapped to the ClassBType `java/lang/Byte`.
   */
  lazy val boxResultType: Map[Symbol, ClassBType] = {
    for ((valueClassSym, boxMethodSym) <- currentRun.runDefinitions.boxMethod)
    yield boxMethodSym -> boxedClassOfPrimitive(primitiveTypeToBType(valueClassSym))
  }

  /**
   * Maps the method symbol for an unbox method to the primitive type of the result.
   * For example, the method symbol for `Byte.unbox()`) is mapped to the PrimitiveBType BYTE. */
  lazy val unboxResultType: Map[Symbol, PrimitiveBType] = {
    for ((valueClassSym, unboxMethodSym) <- currentRun.runDefinitions.unboxMethod)
    yield unboxMethodSym -> primitiveTypeToBType(valueClassSym)
  }

  /*
   * RT_NOTHING and RT_NULL exist at run-time only. They are the bytecode-level manifestation (in
   * method signatures only) of what shows up as NothingClass (scala.Nothing) resp. NullClass
   * (scala.Null) in Scala ASTs.
   *
   * Therefore, when RT_NOTHING or RT_NULL are to be emitted, a mapping is needed: the internal
   * names of NothingClass and NullClass can't be emitted as-is.
   */
  lazy val srNothingRef : ClassBType = classBTypeFromSymbol(requiredClass[scala.runtime.Nothing$])
  lazy val srNullRef    : ClassBType = classBTypeFromSymbol(requiredClass[scala.runtime.Null$])

  lazy val ObjectRef                 : ClassBType = classBTypeFromSymbol(ObjectClass)
  lazy val StringRef                 : ClassBType = classBTypeFromSymbol(StringClass)
  lazy val PredefRef                 : ClassBType = classBTypeFromSymbol(PredefModule.moduleClass)
  lazy val jlStringBuilderRef        : ClassBType = classBTypeFromSymbol(StringBuilderClass)
  lazy val jlThrowableRef            : ClassBType = classBTypeFromSymbol(ThrowableClass)
  lazy val jlCloneableRef            : ClassBType = classBTypeFromSymbol(JavaCloneableClass)        // java/lang/Cloneable
  lazy val jiSerializableRef         : ClassBType = classBTypeFromSymbol(JavaSerializableClass)     // java/io/Serializable
  lazy val jlClassCastExceptionRef   : ClassBType = classBTypeFromSymbol(ClassCastExceptionClass)   // java/lang/ClassCastException
  lazy val juMapRef                  : ClassBType = classBTypeFromSymbol(JavaUtilMap)               // java/util/Map
  lazy val juHashMapRef              : ClassBType = classBTypeFromSymbol(JavaUtilHashMap)           // java/util/HashMap
  lazy val sbScalaBeanInfoRef        : ClassBType = classBTypeFromSymbol(requiredClass[scala.beans.ScalaBeanInfo])
  lazy val jliSerializedLambdaRef    : ClassBType = classBTypeFromSymbol(requiredClass[java.lang.invoke.SerializedLambda])
  lazy val jliMethodHandlesRef       : ClassBType = classBTypeFromSymbol(requiredClass[java.lang.invoke.MethodHandles])
<<<<<<< HEAD
  lazy val jliMethodHandlesLookupRef : ClassBType = classBTypeFromSymbol(exitingPickler(getRequiredClass("java.lang.invoke.MethodHandles.Lookup"))) // didn't find a reliable non-stringly-typed way that works for inner classes in the backend
=======
  lazy val jliMethodHandlesLookupRef : ClassBType = classBTypeFromSymbol(exitingPickler(rootMirror.getRequiredClass("java.lang.invoke.MethodHandles.Lookup"))) // didn't find a reliable non-stringly-typed way that works for inner classes in the backend
  lazy val jliMethodTypeRef          : ClassBType = classBTypeFromSymbol(requiredClass[java.lang.invoke.MethodType])
  lazy val jliCallSiteRef            : ClassBType = classBTypeFromSymbol(requiredClass[java.lang.invoke.CallSite])
  lazy val jliLambdaMetafactoryRef   : ClassBType = classBTypeFromSymbol(requiredClass[java.lang.invoke.LambdaMetafactory])
>>>>>>> 1081e718
  lazy val srLambdaDeserializerRef   : ClassBType = classBTypeFromSymbol(requiredModule[scala.runtime.LambdaDeserializer.type].moduleClass)
  lazy val srBoxesRunTimeRef         : ClassBType = classBTypeFromSymbol(requiredClass[scala.runtime.BoxesRunTime])
  lazy val srBoxedUnitRef            : ClassBType = classBTypeFromSymbol(requiredClass[scala.runtime.BoxedUnit])

  private def methodNameAndType(cls: Symbol, name: Name, static: Boolean = false, filterOverload: Symbol => Boolean = _ => true): MethodNameAndType = {
    val holder = if (static) cls.companionModule.moduleClass else cls
    val method = holder.info.member(name).suchThat(filterOverload)
    assert(!method.isOverloaded, method)
    MethodNameAndType(name.toString, methodBTypeFromSymbol(method))
  }

  private def srBoxesRuntimeMethods(getName: (String, String) => String): Map[BType, MethodNameAndType] = {
    ScalaValueClassesNoUnit.map(primitive => {
      val bType = primitiveTypeToBType(primitive)
      val name = newTermName(getName(primitive.name.toString, boxedClass(primitive).name.toString))
      (bType, methodNameAndType(BoxesRunTimeClass, name))
    })(collection.breakOut)
  }

  // Z -> MethodNameAndType(boxToBoolean,(Z)Ljava/lang/Boolean;)
  lazy val srBoxesRuntimeBoxToMethods: Map[BType, MethodNameAndType] = srBoxesRuntimeMethods((primitive, boxed) => "boxTo" + boxed)

  // Z -> MethodNameAndType(unboxToBoolean,(Ljava/lang/Object;)Z)
  lazy val srBoxesRuntimeUnboxToMethods: Map[BType, MethodNameAndType] = srBoxesRuntimeMethods((primitive, boxed) => "unboxTo" + primitive)

  def singleParamOfClass(cls: Symbol) = (s: Symbol) => s.paramss match {
    case List(List(param)) => param.info.typeSymbol == cls
    case _ => false
  }

  // java/lang/Boolean -> MethodNameAndType(valueOf,(Z)Ljava/lang/Boolean;)
  lazy val javaBoxMethods: Map[InternalName, MethodNameAndType] = {
    ScalaValueClassesNoUnit.map(primitive => {
      val boxed = boxedClass(primitive)
      val method = methodNameAndType(boxed, newTermName("valueOf"), static = true, filterOverload = singleParamOfClass(primitive))
      (classBTypeFromSymbol(boxed).internalName, method)
    })(collection.breakOut)
  }

  // java/lang/Boolean -> MethodNameAndType(booleanValue,()Z)
  lazy val javaUnboxMethods: Map[InternalName, MethodNameAndType] = {
    ScalaValueClassesNoUnit.map(primitive => {
      val boxed = boxedClass(primitive)
      val name = primitive.name.toString.toLowerCase + "Value"
      (classBTypeFromSymbol(boxed).internalName, methodNameAndType(boxed, newTermName(name)))
    })(collection.breakOut)
  }

  private def predefBoxingMethods(getName: (String, String) => String): Map[String, MethodBType] = {
    ScalaValueClassesNoUnit.map(primitive => {
      val boxed = boxedClass(primitive)
      val name = getName(primitive.name.toString, boxed.name.toString)
      (name, methodNameAndType(PredefModule.moduleClass, newTermName(name)).methodType)
    })(collection.breakOut)
  }

  // boolean2Boolean -> (Z)Ljava/lang/Boolean;
  lazy val predefAutoBoxMethods: Map[String, MethodBType] = predefBoxingMethods((primitive, boxed) => primitive.toLowerCase + "2" + boxed)

  // Boolean2boolean -> (Ljava/lang/Boolean;)Z
  lazy val predefAutoUnboxMethods: Map[String, MethodBType] = predefBoxingMethods((primitive, boxed) => boxed + "2" + primitive.toLowerCase)

  private def staticRefMethods(name: Name): Map[InternalName, MethodNameAndType] = {
    allRefClasses.map(refClass =>
      (classBTypeFromSymbol(refClass).internalName, methodNameAndType(refClass, name, static = true)))(collection.breakOut)
  }

  // scala/runtime/BooleanRef -> MethodNameAndType(create,(Z)Lscala/runtime/BooleanRef;)
  lazy val srRefCreateMethods: Map[InternalName, MethodNameAndType] = staticRefMethods(nme.create)

  // scala/runtime/BooleanRef -> MethodNameAndType(zero,()Lscala/runtime/BooleanRef;)
  lazy val srRefZeroMethods: Map[InternalName, MethodNameAndType] = staticRefMethods(nme.zero)

  // java/lang/Boolean -> MethodNameAndType(<init>,(Z)V)
  lazy val primitiveBoxConstructors: Map[InternalName, MethodNameAndType] = {
    ScalaValueClassesNoUnit.map(primitive => {
      val boxed = boxedClass(primitive)
      (classBTypeFromSymbol(boxed).internalName, methodNameAndType(boxed, nme.CONSTRUCTOR, filterOverload = singleParamOfClass(primitive)))
    })(collection.breakOut)
  }

  private def nonOverloadedConstructors(classes: Iterable[Symbol]): Map[InternalName, MethodNameAndType] = {
    classes.map(cls => (classBTypeFromSymbol(cls).internalName, methodNameAndType(cls, nme.CONSTRUCTOR)))(collection.breakOut)
  }

  // scala/runtime/BooleanRef -> MethodNameAndType(<init>,(Z)V)
  lazy val srRefConstructors: Map[InternalName, MethodNameAndType] = nonOverloadedConstructors(allRefClasses)

  private def specializedSubclasses(cls: Symbol): List[Symbol] = {
    exitingSpecialize(cls.info) // the `transformInfo` method of specialization adds specialized subclasses to the `specializedClass` map
    specializeTypes.specializedClass.collect({
      case ((`cls`, _), specCls) => specCls
    }).toList
  }

  // scala/Tuple3 -> MethodNameAndType(<init>,(Ljava/lang/Object;Ljava/lang/Object;Ljava/lang/Object;)V)
  // scala/Tuple2$mcZC$sp -> MethodNameAndType(<init>,(ZC)V)
  lazy val tupleClassConstructors: Map[InternalName, MethodNameAndType] = {
    val tupleClassSymbols = TupleClass.seq ++ specializedSubclasses(TupleClass(1)) ++ specializedSubclasses(TupleClass(2))
    nonOverloadedConstructors(tupleClassSymbols)
  }

  // enumeration of specialized classes is temporary, while we still use the java-defined JFunctionN.
  // once we switch to ordinary FunctionN, we can use specializedSubclasses just like for tuples.
  private def functionClasses(base: String): Set[Symbol] = {
    def primitives = Iterator("B", "S", "I", "J", "C", "F", "D", "Z", "V")
    def ijfd = Iterator("I", "J", "F", "D")
    def ijfdzv = Iterator("I", "J", "F", "D", "Z", "V")
    def ijd = Iterator("I", "J", "D")
    val classNames = Set.empty[String] ++ {
      (0 to 22).map(base + _)
    } ++ {
      primitives.map(base + "0$mc" + _ + "$sp") // Function0
    } ++ {
      // return type specializations appear first in the name string (alphabetical sorting)
      for (r <- ijfdzv; a <- ijfd) yield base + "1$mc" + r + a + "$sp" // Function1
    } ++ {
      for (r <- ijfdzv; a <- ijd; b <- ijd) yield base + "2$mc" + r + a + b + "$sp" // Function2
    }
    classNames map getRequiredClass
  }

  lazy val srJFunctionRefs: Set[InternalName] = functionClasses("scala.runtime.java8.JFunction").map(classBTypeFromSymbol(_).internalName)

  lazy val typeOfArrayOp: Map[Int, BType] = {
    import scalaPrimitives._
    Map(
      (List(ZARRAY_LENGTH, ZARRAY_GET, ZARRAY_SET) map (_ -> BOOL))   ++
        (List(BARRAY_LENGTH, BARRAY_GET, BARRAY_SET) map (_ -> BYTE))   ++
        (List(SARRAY_LENGTH, SARRAY_GET, SARRAY_SET) map (_ -> SHORT))  ++
        (List(CARRAY_LENGTH, CARRAY_GET, CARRAY_SET) map (_ -> CHAR))   ++
        (List(IARRAY_LENGTH, IARRAY_GET, IARRAY_SET) map (_ -> INT))    ++
        (List(LARRAY_LENGTH, LARRAY_GET, LARRAY_SET) map (_ -> LONG))   ++
        (List(FARRAY_LENGTH, FARRAY_GET, FARRAY_SET) map (_ -> FLOAT))  ++
        (List(DARRAY_LENGTH, DARRAY_GET, DARRAY_SET) map (_ -> DOUBLE)) ++
        (List(OARRAY_LENGTH, OARRAY_GET, OARRAY_SET) map (_ -> ObjectRef)) : _*
    )
  }

  lazy val hashMethodSym: Symbol = getMember(ScalaRunTimeModule, nme.hash_)

  // TODO @lry avoiding going through through missingHook for every line in the REPL: https://github.com/scala/scala/commit/8d962ed4ddd310cc784121c426a2e3f56a112540
  lazy val AndroidParcelableInterface : Symbol = getClassIfDefined("android.os.Parcelable")
  lazy val AndroidCreatorClass        : Symbol = getClassIfDefined("android.os.Parcelable$Creator")

  lazy val BeanInfoAttr: Symbol = requiredClass[scala.beans.BeanInfo]

  /* The Object => String overload. */
  lazy val String_valueOf: Symbol = {
    getMember(StringModule, nme.valueOf) filter (sym => sym.info.paramTypes match {
      case List(pt) => pt.typeSymbol == ObjectClass
      case _        => false
    })
  }
}

/**
 * This trait make some core BTypes available that don't depend on a Global instance. Some core
 * BTypes are required to be accessible in the BTypes trait, which does not have access to Global.
 *
 * BTypes cannot refer to CoreBTypesProxy because some of its members depend on global, for example
 * the type Symbol in
 *   def primitiveTypeMap: Map[Symbol, PrimitiveBType]
 */
trait CoreBTypesProxyGlobalIndependent[BTS <: BTypes] {
  val bTypes: BTS
  import bTypes._

  def boxedClasses: Set[ClassBType]
  def boxedClassOfPrimitive: Map[PrimitiveBType, ClassBType]

  def srNothingRef              : ClassBType
  def srNullRef                 : ClassBType

  def ObjectRef                 : ClassBType
  def StringRef                 : ClassBType
  def PredefRef                 : ClassBType
  def jlCloneableRef            : ClassBType
  def jiSerializableRef         : ClassBType
  def juHashMapRef              : ClassBType
  def juMapRef                  : ClassBType
  def jliSerializedLambdaRef    : ClassBType
  def jliMethodHandlesRef       : ClassBType
  def jliMethodHandlesLookupRef : ClassBType
  def srLambdaDeserializerRef   : ClassBType
  def srBoxesRunTimeRef         : ClassBType
  def srBoxedUnitRef            : ClassBType

  def srBoxesRuntimeBoxToMethods   : Map[BType, MethodNameAndType]
  def srBoxesRuntimeUnboxToMethods : Map[BType, MethodNameAndType]

  def javaBoxMethods   : Map[InternalName, MethodNameAndType]
  def javaUnboxMethods : Map[InternalName, MethodNameAndType]

  def predefAutoBoxMethods   : Map[String, MethodBType]
  def predefAutoUnboxMethods : Map[String, MethodBType]

  def srRefCreateMethods : Map[InternalName, MethodNameAndType]
  def srRefZeroMethods   : Map[InternalName, MethodNameAndType]

  def primitiveBoxConstructors : Map[InternalName, MethodNameAndType]
  def srRefConstructors        : Map[InternalName, MethodNameAndType]
  def tupleClassConstructors   : Map[InternalName, MethodNameAndType]

  def srJFunctionRefs: Set[InternalName]
}

/**
 * See comment in class [[CoreBTypes]].
 */
final class CoreBTypesProxy[BTFS <: BTypesFromSymbols[_ <: Global]](val bTypes: BTFS) extends CoreBTypesProxyGlobalIndependent[BTFS] {
  import bTypes._
  import global._

  private[this] var _coreBTypes: CoreBTypes[bTypes.type] = _
  def setBTypes(coreBTypes: CoreBTypes[BTFS]): Unit = {
    _coreBTypes = coreBTypes.asInstanceOf[CoreBTypes[bTypes.type]]
  }

  def primitiveTypeToBType: Map[Symbol, PrimitiveBType] = _coreBTypes.primitiveTypeToBType

  def boxedClasses: Set[ClassBType] = _coreBTypes.boxedClasses
  def boxedClassOfPrimitive: Map[PrimitiveBType, ClassBType] = _coreBTypes.boxedClassOfPrimitive

  def boxResultType: Map[Symbol, ClassBType] = _coreBTypes.boxResultType
  def unboxResultType: Map[Symbol, PrimitiveBType] = _coreBTypes.unboxResultType

  def srNothingRef              : ClassBType = _coreBTypes.srNothingRef
  def srNullRef                 : ClassBType = _coreBTypes.srNullRef

  def ObjectRef                 : ClassBType = _coreBTypes.ObjectRef
  def StringRef                 : ClassBType = _coreBTypes.StringRef
  def PredefRef                 : ClassBType = _coreBTypes.PredefRef
  def jlStringBuilderRef        : ClassBType = _coreBTypes.jlStringBuilderRef
  def jlThrowableRef            : ClassBType = _coreBTypes.jlThrowableRef
  def jlCloneableRef            : ClassBType = _coreBTypes.jlCloneableRef
  def jiSerializableRef         : ClassBType = _coreBTypes.jiSerializableRef
  def jlClassCastExceptionRef   : ClassBType = _coreBTypes.jlClassCastExceptionRef
  def juMapRef                  : ClassBType = _coreBTypes.juMapRef
  def juHashMapRef              : ClassBType = _coreBTypes.juHashMapRef
  def sbScalaBeanInfoRef        : ClassBType = _coreBTypes.sbScalaBeanInfoRef
  def jliSerializedLambdaRef    : ClassBType = _coreBTypes.jliSerializedLambdaRef
  def jliMethodHandlesRef       : ClassBType = _coreBTypes.jliMethodHandlesRef
  def jliMethodHandlesLookupRef : ClassBType = _coreBTypes.jliMethodHandlesLookupRef
  def jliMethodTypeRef          : ClassBType = _coreBTypes.jliMethodTypeRef
  def jliCallSiteRef            : ClassBType = _coreBTypes.jliCallSiteRef
  def jliLambdaMetafactoryRef   : ClassBType = _coreBTypes.jliLambdaMetafactoryRef
  def srLambdaDeserializerRef   : ClassBType = _coreBTypes.srLambdaDeserializerRef
  def srBoxesRunTimeRef         : ClassBType = _coreBTypes.srBoxesRunTimeRef
  def srBoxedUnitRef            : ClassBType = _coreBTypes.srBoxedUnitRef

  def srBoxesRuntimeBoxToMethods   : Map[BType, MethodNameAndType] = _coreBTypes.srBoxesRuntimeBoxToMethods
  def srBoxesRuntimeUnboxToMethods : Map[BType, MethodNameAndType] = _coreBTypes.srBoxesRuntimeUnboxToMethods

  def javaBoxMethods   : Map[InternalName, MethodNameAndType] = _coreBTypes.javaBoxMethods
  def javaUnboxMethods : Map[InternalName, MethodNameAndType] = _coreBTypes.javaUnboxMethods

  def predefAutoBoxMethods   : Map[String, MethodBType] = _coreBTypes.predefAutoBoxMethods
  def predefAutoUnboxMethods : Map[String, MethodBType] = _coreBTypes.predefAutoUnboxMethods

  def srRefCreateMethods : Map[InternalName, MethodNameAndType] = _coreBTypes.srRefCreateMethods
  def srRefZeroMethods   : Map[InternalName, MethodNameAndType] = _coreBTypes.srRefZeroMethods

  def primitiveBoxConstructors : Map[InternalName, MethodNameAndType] = _coreBTypes.primitiveBoxConstructors
  def srRefConstructors        : Map[InternalName, MethodNameAndType] = _coreBTypes.srRefConstructors
  def tupleClassConstructors   : Map[InternalName, MethodNameAndType] = _coreBTypes.tupleClassConstructors

  def srJFunctionRefs: Set[InternalName] = _coreBTypes.srJFunctionRefs

  def typeOfArrayOp: Map[Int, BType] = _coreBTypes.typeOfArrayOp

  // Some symbols. These references should probably be moved to Definitions.

  def hashMethodSym: Symbol = _coreBTypes.hashMethodSym

  def AndroidParcelableInterface : Symbol = _coreBTypes.AndroidParcelableInterface
  def AndroidCreatorClass        : Symbol = _coreBTypes.AndroidCreatorClass

  def BeanInfoAttr: Symbol = _coreBTypes.BeanInfoAttr

  def String_valueOf: Symbol = _coreBTypes.String_valueOf
}<|MERGE_RESOLUTION|>--- conflicted
+++ resolved
@@ -105,14 +105,10 @@
   lazy val sbScalaBeanInfoRef        : ClassBType = classBTypeFromSymbol(requiredClass[scala.beans.ScalaBeanInfo])
   lazy val jliSerializedLambdaRef    : ClassBType = classBTypeFromSymbol(requiredClass[java.lang.invoke.SerializedLambda])
   lazy val jliMethodHandlesRef       : ClassBType = classBTypeFromSymbol(requiredClass[java.lang.invoke.MethodHandles])
-<<<<<<< HEAD
   lazy val jliMethodHandlesLookupRef : ClassBType = classBTypeFromSymbol(exitingPickler(getRequiredClass("java.lang.invoke.MethodHandles.Lookup"))) // didn't find a reliable non-stringly-typed way that works for inner classes in the backend
-=======
-  lazy val jliMethodHandlesLookupRef : ClassBType = classBTypeFromSymbol(exitingPickler(rootMirror.getRequiredClass("java.lang.invoke.MethodHandles.Lookup"))) // didn't find a reliable non-stringly-typed way that works for inner classes in the backend
   lazy val jliMethodTypeRef          : ClassBType = classBTypeFromSymbol(requiredClass[java.lang.invoke.MethodType])
   lazy val jliCallSiteRef            : ClassBType = classBTypeFromSymbol(requiredClass[java.lang.invoke.CallSite])
   lazy val jliLambdaMetafactoryRef   : ClassBType = classBTypeFromSymbol(requiredClass[java.lang.invoke.LambdaMetafactory])
->>>>>>> 1081e718
   lazy val srLambdaDeserializerRef   : ClassBType = classBTypeFromSymbol(requiredModule[scala.runtime.LambdaDeserializer.type].moduleClass)
   lazy val srBoxesRunTimeRef         : ClassBType = classBTypeFromSymbol(requiredClass[scala.runtime.BoxesRunTime])
   lazy val srBoxedUnitRef            : ClassBType = classBTypeFromSymbol(requiredClass[scala.runtime.BoxedUnit])
