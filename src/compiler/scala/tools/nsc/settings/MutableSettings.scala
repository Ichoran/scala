/* NSC -- new Scala compiler
 * Copyright 2005-2013 LAMP/EPFL
 * @author  Martin Odersky
 */
// $Id$

package scala.tools
package nsc
package settings

import io.{ AbstractFile, Jar, Path, PlainFile, VirtualDirectory }
import scala.collection.generic.Clearable
import scala.io.Source
import scala.reflect.internal.util.StringOps
import scala.reflect.{ ClassTag, classTag }

/** A mutable Settings object.
 */
class MutableSettings(val errorFn: String => Unit)
              extends scala.reflect.internal.settings.MutableSettings
                 with AbsSettings
                 with ScalaSettings
                 with Mutable {
  type ResultOfTryToSet = List[String]

  def withErrorFn(errorFn: String => Unit): MutableSettings = {
    val settings = new MutableSettings(errorFn)
    copyInto(settings)
    settings
  }

  def copyInto(settings: MutableSettings) {
    allSettings foreach { thisSetting =>
      val otherSetting = settings.allSettings find { _.name == thisSetting.name }
      otherSetting foreach { otherSetting =>
        if (thisSetting.isSetByUser || otherSetting.isSetByUser) {
          otherSetting.value = thisSetting.value.asInstanceOf[otherSetting.T]
        }
      }
    }
  }

  /** Iterates over the arguments applying them to settings where applicable.
   *  Then verifies setting dependencies are met.
   *
   *  This temporarily takes a boolean indicating whether to keep
   *  processing if an argument is seen which is not a command line option.
   *  This is an expedience for the moment so that you can say
   *
   *    scalac -d /tmp foo.scala -optimise
   *
   *  while also allowing
   *
   *    scala Program opt opt
   *
   *  to get their arguments.
   *
   *  Returns (success, List of unprocessed arguments)
   */
  def processArguments(arguments: List[String], processAll: Boolean): (Boolean, List[String]) = {
    def loop(args: List[String], residualArgs: List[String]): (Boolean, List[String]) = args match {
      case Nil        =>
        (checkDependencies, residualArgs)
      case "--" :: xs =>
        (checkDependencies, xs)
      // discard empties, sometimes they appear because of ant or etc.
      // but discard carefully, because an empty string is valid as an argument
      // to an option, e.g. -cp "" .  So we discard them only when they appear
      // where an option should be, not where an argument to an option should be.
      case "" :: xs =>
        loop(xs, residualArgs)
      case x :: xs  =>
        if (x startsWith "-") {
          parseParams(args) match {
            case newArgs if newArgs eq args => errorFn(s"bad option: '$x'") ; (false, args)
            case newArgs                    => loop(newArgs, residualArgs)
          }
        }
        else if (processAll)
          loop(xs, residualArgs :+ x)
        else
          (checkDependencies, args)
    }
    loop(arguments, Nil)
  }
  def processArgumentString(params: String) = processArguments(splitParams(params), processAll = true)

  /** Create a new Settings object, copying all user-set values.
   */
  def copy(): Settings = {
    val s = new Settings()
    s.processArguments(recreateArgs, processAll = true)
    s
  }

  /** A list pairing source directories with their output directory.
   *  This option is not available on the command line, but can be set by
   *  other tools (IDEs especially). The command line specifies a single
   *  output directory that is used for all source files, denoted by a
   *  '*' in this list.
   */
  lazy val outputDirs = new OutputDirs

  /** A list of settings which act based on prefix rather than an exact
   *  match.  This is basically -D and -J.
   */
  lazy val prefixSettings = allSettings collect { case x: PrefixSetting => x }

  /** Split the given line into parameters.
   */
  def splitParams(line: String) = cmd.CommandLineParser.tokenize(line, errorFn)

  /** Returns any unprocessed arguments.
   */
  protected def parseParams(args: List[String]): List[String] = {
    // verify command exists and call setter
    def tryToSetIfExists(
      cmd: String,
      args: List[String],
      setter: (Setting) => (List[String] => Option[List[String]])
    ): Option[List[String]] =
      lookupSetting(cmd) match {
        //case None       => errorFn("Parameter '" + cmd + "' is not recognised by Scalac.") ; None
        case None       => None //error reported in processArguments
        case Some(cmd)  => setter(cmd)(args)
      }

    // -Xfoo: clears Clearables
    def clearIfExists(cmd: String): Option[List[String]] = lookupSetting(cmd) match {
      case Some(c: Clearable) => c.clear() ; Some(Nil)
      case Some(s)            => s.errorAndValue(s"Missing argument to $cmd", None)
      case None               => None
    }

    // if arg is of form -Xfoo:bar,baz,quux
    // the entire arg is consumed, so return None for failure
    // any non-Nil return value means failure and we return s unmodified
    def parseColonArg(s: String): Option[List[String]] =
      if (s endsWith ":") {
        clearIfExists(s.init)
      } else {
        for {
          (p, args) <- StringOps.splitWhere(s, _ == ':', doDropIndex = true)
          rest      <- tryToSetIfExists(p, (args split ",").toList, (s: Setting) => s.tryToSetColon _)
        } yield rest
      }

    // if arg is of form -Xfoo or -Xfoo bar (name = "-Xfoo")
    def parseNormalArg(p: String, args: List[String]): Option[List[String]] =
      tryToSetIfExists(p, args, (s: Setting) => s.tryToSet _)

    args match {
      case Nil          => Nil
      case arg :: rest  =>
        if (!arg.startsWith("-")) {
          errorFn("Argument '" + arg + "' does not start with '-'.")
          args
        }
        else if (arg == "-") {
          errorFn("'-' is not a valid argument.")
          args
        }
        else {
          // we dispatch differently based on the appearance of p:
          // 1) If it matches a prefix setting it is sent there directly.
          // 2) If it has a : it is presumed to be -Xfoo:bar,baz
          // 3) Otherwise, the whole string should be a command name
          //
          // Internally we use Option[List[String]] to discover error,
          // but the outside expects our arguments back unchanged on failure
          val prefix = prefixSettings find (_ respondsTo arg)
          if (prefix.isDefined) {
            prefix.get tryToSet args
            rest
          }
          else if (arg contains ":") parseColonArg(arg) match {
            case Some(_)  => rest
            case None     => args
          }
          else parseNormalArg(arg, rest) match {
            case Some(xs) => xs
            case None     => args
          }
        }
    }
  }

  /** Initializes these settings for embedded use by type `T`.
  * The class loader defining `T` should provide resources `app.class.path`
  * and `boot.class.path`.  These resources should contain the application
  * and boot classpaths in the same form as would be passed on the command line.*/
  def embeddedDefaults[T: ClassTag]: Unit = // called from sbt and repl
    embeddedDefaults(classTag[T].runtimeClass.getClassLoader)

  /** Initializes these settings for embedded use by a class from the given class loader.
  * The class loader for `T` should provide resources `app.class.path`
  * and `boot.class.path`.  These resources should contain the application
  * and boot classpaths in the same form as would be passed on the command line.*/
  def embeddedDefaults(loader: ClassLoader) {
    explicitParentLoader = Option(loader) // for the Interpreter parentClassLoader
    getClasspath("app", loader) foreach { classpath.value = _ }
    getClasspath("boot", loader) foreach { bootclasspath append _ }
  }

  /** The parent loader to use for the interpreter.*/
  private[nsc] var explicitParentLoader: Option[ClassLoader] = None

  /** Retrieves the contents of resource "${id}.class.path" from `loader`
  * (wrapped in Some) or None if the resource does not exist.*/
  private def getClasspath(id: String, loader: ClassLoader): Option[String] =
    Option(loader).flatMap(ld => Option(ld.getResource(id + ".class.path"))).map { cp =>
       Source.fromURL(cp).mkString
    }

  // a wrapper for all Setting creators to keep our list up to date
  private def add[T <: Setting](s: T): T = {
    allSettings += s
    s
  }

  def BooleanSetting(name: String, descr: String) = add(new BooleanSetting(name, descr))
  def ChoiceSetting(name: String, helpArg: String, descr: String, choices: List[String], default: String, choicesHelp: List[String]) =
    add(new ChoiceSetting(name, helpArg, descr, choices, default, choicesHelp))
  def ChoiceSettingForcedDefault(name: String, helpArg: String, descr: String, choices: List[String], default: String, choicesHelp: List[String]) =
    ChoiceSetting(name, helpArg, descr, choices, default, choicesHelp).withPostSetHook(sett =>
      if (sett.value != default) {
        sett.withDeprecationMessage(s"${name}:${sett.value} is deprecated, forcing use of $default")
        sett.value = default
      }
    )
  def IntSetting(name: String, descr: String, default: Int, range: Option[(Int, Int)], parser: String => Option[Int]) =
    add(new IntSetting(name, descr, default, range, parser))
  def MultiStringSetting(name: String, arg: String, descr: String) = add(new MultiStringSetting(name, arg, descr))
  def MultiChoiceSetting[E <: MultiChoiceEnumeration](name: String, helpArg: String, descr: String, domain: E, default: Option[List[String]] = None) =
    add(new MultiChoiceSetting[E](name, helpArg, descr, domain, default))
  def OutputSetting(outputDirs: OutputDirs, default: String) = add(new OutputSetting(outputDirs, default))
  def PhasesSetting(name: String, descr: String, default: String = "") = add(new PhasesSetting(name, descr, default))
  def StringSetting(name: String, arg: String, descr: String, default: String) = add(new StringSetting(name, arg, descr, default))
  def ScalaVersionSetting(name: String, arg: String, descr: String, initial: ScalaVersion, default: Option[ScalaVersion] = None) =
    add(new ScalaVersionSetting(name, arg, descr, initial, default))
  def PathSetting(name: String, descr: String, default: String): PathSetting = {
    val prepend = StringSetting(name + "/p", "", "", "").internalOnly()
    val append = StringSetting(name + "/a", "", "", "").internalOnly()

    add(new PathSetting(name, descr, default, prepend, append))
  }
  def PrefixSetting(name: String, prefix: String, descr: String): PrefixSetting = add(new PrefixSetting(name, prefix, descr))

  /** A class for holding mappings from source directories to
   *  their output location. This functionality can be accessed
   *  only programmatically. The command line compiler uses a
   *  single output location, but tools may use this functionality
   *  to set output location per source directory.
   */
  class OutputDirs {
    /** Pairs of source directory - destination directory. */
    private var outputDirs: List[(AbstractFile, AbstractFile)] = Nil

    /** If this is not None, the output location where all
     *  classes should go.
     */
    private var singleOutDir: Option[AbstractFile] = None

    /** Add a destination directory for sources found under srcdir.
     *  Both directories should exits.
     */
    def add(srcDir: String, outDir: String): Unit = // used in ide?
      add(checkDir(AbstractFile.getDirectory(srcDir), srcDir),
          checkDir(AbstractFile.getDirectory(outDir), outDir))

    /** Check that dir is exists and is a directory. */
    private def checkDir(dir: AbstractFile, name: String, allowJar: Boolean = false): AbstractFile = (
      if (dir != null && dir.isDirectory)
        dir
      else if (allowJar && dir == null && Jar.isJarOrZip(name, examineFile = false))
        new PlainFile(Path(name))
      else
        throw new FatalError(name + " does not exist or is not a directory")
    )

    /** Set the single output directory. From now on, all files will
     *  be dumped in there, regardless of previous calls to 'add'.
     */
    def setSingleOutput(outDir: String) {
      val dst = AbstractFile.getDirectory(outDir)
      setSingleOutput(checkDir(dst, outDir, allowJar = true))
    }

    def getSingleOutput: Option[AbstractFile] = singleOutDir

    /** Set the single output directory. From now on, all files will
     *  be dumped in there, regardless of previous calls to 'add'.
     */
    def setSingleOutput(dir: AbstractFile) {
      singleOutDir = Some(dir)
    }

    def add(src: AbstractFile, dst: AbstractFile) {
      singleOutDir = None
      outputDirs ::= ((src, dst))
    }

    /** Return the list of source-destination directory pairs. */
    def outputs: List[(AbstractFile, AbstractFile)] = outputDirs

    /** Return the output directory for the given file.
     */
    def outputDirFor(src: AbstractFile): AbstractFile = {
      def isBelow(srcDir: AbstractFile, outDir: AbstractFile) =
        src.path.startsWith(srcDir.path)

      singleOutDir match {
        case Some(d) => d
        case None =>
          (outputs find (isBelow _).tupled) match {
            case Some((_, d)) => d
            case _ =>
              throw new FatalError("Could not find an output directory for "
                                   + src.path + " in " + outputs)
          }
      }
    }

    /** Return the source file path(s) which correspond to the given
     *  classfile path and SourceFile attribute value, subject to the
     *  condition that source files are arranged in the filesystem
     *  according to Java package layout conventions.
     *
     *  The given classfile path must be contained in at least one of
     *  the specified output directories. If it does not then this
     *  method returns Nil.
     *
     *  Note that the source file is not required to exist, so assuming
     *  a valid classfile path this method will always return a list
     *  containing at least one element.
     *
     *  Also that if two or more source path elements target the same
     *  output directory there will be two or more candidate source file
     *  paths.
     */
    def srcFilesFor(classFile : AbstractFile, srcPath : String) : List[AbstractFile] = {
      def isBelow(srcDir: AbstractFile, outDir: AbstractFile) =
        classFile.path.startsWith(outDir.path)

      singleOutDir match {
        case Some(d) =>
          d match {
              case _: VirtualDirectory | _: io.ZipArchive => Nil
              case _                   => List(d.lookupPathUnchecked(srcPath, directory = false))
          }
        case None =>
          (outputs filter (isBelow _).tupled) match {
            case Nil => Nil
            case matches => matches.map(_._1.lookupPathUnchecked(srcPath, directory = false))
          }
      }
    }
  }

  /** A base class for settings of all types.
   *  Subclasses each define a `value` field of the appropriate type.
   */
  abstract class Setting(val name: String, val helpDescription: String) extends AbsSetting with SettingValue with Mutable {
    /** Will be called after this Setting is set for any extra work. */
    private var _postSetHook: this.type => Unit = (x: this.type) => ()
    override def postSetHook(): Unit = _postSetHook(this)
    def withPostSetHook(f: this.type => Unit): this.type = { _postSetHook = f ; this }

    /** The syntax defining this setting in a help string */
    private var _helpSyntax = name
    override def helpSyntax: String = _helpSyntax
    def withHelpSyntax(s: String): this.type    = { _helpSyntax = s ; this }

    /** Abbreviations for this setting */
    private var _abbreviations: List[String] = Nil
    override def abbreviations = _abbreviations
    def withAbbreviation(s: String): this.type  = { _abbreviations ++= List(s) ; this }

    /** Optional dependency on another setting */
    private var dependency: Option[(Setting, String)] = None
    override def dependencies = dependency.toList
    def dependsOn(s: Setting, value: String): this.type = { dependency = Some((s, value)); this }

    private var _deprecationMessage: Option[String] = None
    override def deprecationMessage = _deprecationMessage
    def withDeprecationMessage(msg: String): this.type = { _deprecationMessage = Some(msg) ; this }
  }

  /** A setting represented by an integer. */
  class IntSetting private[nsc](
    name: String,
    descr: String,
    val default: Int,
    val range: Option[(Int, Int)],
    parser: String => Option[Int])
  extends Setting(name, descr) {
    type T = Int
    protected var v: Int = default
    override def value: Int = v

    // not stable values!
    val IntMin = Int.MinValue
    val IntMax = Int.MaxValue
    def min = range map (_._1) getOrElse IntMin
    def max = range map (_._2) getOrElse IntMax

    override def value_=(s: Int) =
      if (isInputValid(s)) super.value_=(s) else errorMsg()

    // Validate that min and max are consistent
    assert(min <= max)

    // Helper to validate an input
    private def isInputValid(k: Int): Boolean = (min <= k) && (k <= max)

    // Helper to generate a textual explanation of valid inputs
    private def getValidText: String = (min, max) match {
      case (IntMin, IntMax)   => "can be any integer"
      case (IntMin, x)        => "must be less than or equal to "+x
      case (x, IntMax)        => "must be greater than or equal to "+x
      case _                  => "must be between %d and %d".format(min, max)
    }

    // Ensure that the default value is actually valid
    assert(isInputValid(default))

    def parseArgument(x: String): Option[Int] = {
      parser(x) orElse {
        try   { Some(x.toInt) }
        catch { case _: NumberFormatException => None }
      }
    }

    def errorMsg() = errorFn("invalid setting for -"+name+" "+getValidText)

    def tryToSet(args: List[String]) =
      if (args.isEmpty) errorAndValue("missing argument", None)
      else parseArgument(args.head) match {
        case Some(i)  => value = i ; Some(args.tail)
        case None     => errorMsg() ; None
      }

    def unparse: List[String] =
      if (value == default) Nil
      else List(name, value.toString)

    withHelpSyntax(name + " <n>")
  }

  /** A setting represented by a boolean flag (false, unless set) */
  class BooleanSetting private[nsc](
    name: String,
    descr: String)
  extends Setting(name, descr) {
    type T = Boolean
    protected var v: Boolean = false
    override def value: Boolean = v

    def tryToSet(args: List[String]) = { value = true ; Some(args) }
    def unparse: List[String] = if (value) List(name) else Nil
    override def tryToSetFromPropertyValue(s : String) { // used from ide
      value = s.equalsIgnoreCase("true")
    }
    override def tryToSetColon(args: List[String]) = args match {
      case Nil     => tryToSet(Nil)
      case List(x) =>
        if (x.equalsIgnoreCase("true")) {
          value = true
          Some(Nil)
        } else if (x.equalsIgnoreCase("false")) {
          value = false
          Some(Nil)
        } else errorAndValue(s"'$x' is not a valid choice for '$name'", None)
      case _       => errorAndValue(s"'$name' accepts only one boolean value", None)
    }
  }

  /** A special setting for accumulating arguments like -Dfoo=bar. */
  class PrefixSetting private[nsc](
    name: String,
    prefix: String,
    descr: String)
  extends Setting(name, descr) {
    type T = List[String]
    protected var v: T = Nil

    def tryToSet(args: List[String]) = args match {
      case x :: xs if x startsWith prefix =>
        v = v :+ x
        Some(xs)
      case _  =>
        None
    }
    override def respondsTo(token: String) = token startsWith prefix
    def unparse: List[String] = value
  }

  /** A setting represented by a string, (`default` unless set) */
  class StringSetting private[nsc](
    name: String,
    val arg: String,
    descr: String,
    val default: String)
  extends Setting(name, descr) {
    type T = String
    protected var v: T = default

    def tryToSet(args: List[String]) = args match {
      case Nil      => errorAndValue("missing argument", None)
      case x :: xs  => value = x ; Some(xs)
    }
    def unparse: List[String] = if (value == default) Nil else List(name, value)

    withHelpSyntax(name + " <" + arg + ">")
  }

  /** A setting represented by a Scala version.
    * The `initial` value is used if the setting is not specified.
    * The `default` value is used if the option is specified without argument (e.g., `-Xmigration`).
    */
  class ScalaVersionSetting private[nsc](
    name: String,
    val arg: String,
    descr: String,
    initial: ScalaVersion,
    default: Option[ScalaVersion])
  extends Setting(name, descr) {
    type T = ScalaVersion
    protected var v: T = initial

    // This method is invoked if there are no colonated args. In this case the default value is
    // used. No arguments are consumed.
    override def tryToSet(args: List[String]) = {
      default match {
        case Some(d) => value = d
        case None => errorFn(s"$name requires an argument, the syntax is $helpSyntax")
      }
      Some(args)
    }

    override def tryToSetColon(args: List[String]) = args match {
      case x :: xs  => value = ScalaVersion(x, errorFn); Some(xs)
      case nil      => Some(nil)
    }

    def unparse: List[String] = if (value == NoScalaVersion) Nil else List(s"${name}:${value.unparse}")

    withHelpSyntax(s"${name}:<${arg}>")
  }

  class PathSetting private[nsc](
    name: String,
    descr: String,
    default: String,
    prependPath: StringSetting,
    appendPath: StringSetting)
  extends StringSetting(name, "path", descr, default) {
    import util.ClassPath.join
    def prepend(s: String) = prependPath.value = join(s, prependPath.value)
    def append(s: String) = appendPath.value = join(appendPath.value, s)

    override def isDefault = super.isDefault && prependPath.isDefault && appendPath.isDefault
    override def value = join(
      prependPath.value,
      super.value,
      appendPath.value
    )
  }

  /** Set the output directory. */
  class OutputSetting private[nsc](
    private[nsc] val outputDirs: OutputDirs,
    default: String)
    extends StringSetting("-d", "directory|jar", "destination for generated classfiles.", default) {
      value = default
      override def value_=(str: String) {
        super.value_=(str)
        try outputDirs.setSingleOutput(str)
        catch { case FatalError(msg) => errorFn(msg) }
      }
  }

  /**
   * Each [[MultiChoiceSetting]] takes a MultiChoiceEnumeration as domain. The enumeration may
   * use the Choice class to define values, or simply use the default `Value` constructor:
   *
   *     object SettingDomain extends MultiChoiceEnumeration { val arg1, arg2 = Value }
   *
   * Or
   *
   *     object SettingDomain extends MultiChoiceEnumeration {
   *       val arg1 = Choice("arg1", "help")
   *       val arg2 = Choice("arg2", "help")
   *     }
   *
   * Choices with a non-empty `expandsTo` enable other options. Note that expanding choices are
   * not present in the multiChoiceSetting.value set, only their expansion.
   */
  abstract class MultiChoiceEnumeration extends Enumeration {
    case class Choice(name: String, help: String = "", expandsTo: List[Choice] = Nil) extends Val(name)
  }

  /**
   * A Setting that collects string-valued settings from an enumerated domain.
   *  - These choices can be turned on or off: "-option:on,-off"
   *  - If an option is set both on and off, then the option is on
   *  - The choice "_" enables all choices that have not been explicitly disabled
   *
   *  Arguments can be provided in colonated or non-colonated mode, i.e. "-option a b" or
   *  "-option:a,b". Note that arguments starting with a "-" can only be provided in colonated mode,
   *  otherwise they are interpreted as a new option.
   *
   *  In non-colonated mode, the setting stops consuming arguments at the first non-choice,
   *  i.e. "-option a b c" only consumes "a" and "b" if "c" is not a valid choice.
   *
   *  @param name         command-line setting name, eg "-Xlint"
   *  @param helpArg      help description for the kind of arguments it takes, eg "warning"
   *  @param descr        description of the setting
   *  @param domain       enumeration of choices implementing MultiChoice, or the string value is
   *                      taken for the name
   *  @param default      If Some(args), the default options if none are provided. If None, an
   *                      error is printed if there are no arguments.
   */
  class MultiChoiceSetting[E <: MultiChoiceEnumeration] private[nsc](
    name: String,
    helpArg: String,
    descr: String,
    val domain: E,
    val default: Option[List[String]]
  ) extends Setting(name, s"$descr: `_' for all, `$name:help' to list choices.") with Clearable {

    withHelpSyntax(s"$name:<_,$helpArg,-$helpArg>")

    object ChoiceOrVal {
      def unapply(a: domain.Value): Option[(String, String, List[domain.Choice])] = a match {
        case c: domain.Choice => Some((c.name, c.help, c.expandsTo))
        case v: domain.Value  => Some((v.toString, "", Nil))
      }
    }

    type T = domain.ValueSet
    protected var v: T = domain.ValueSet.empty

    // Explicitly enabled or disabled. Yeas may contain expanding options, nays may not.
    private var yeas = domain.ValueSet.empty
    private var nays = domain.ValueSet.empty

    // Asked for help
    private var sawHelp = false
    // Wildcard _ encountered
    private var sawAll  = false

    private def badChoice(s: String) = errorFn(s"'$s' is not a valid choice for '$name'")
    private def isChoice(s: String) = (s == "_") || (choices contains pos(s))

    private def pos(s: String) = s stripPrefix "-"
    private def isPos(s: String) = !(s startsWith "-")

    override val choices: List[String] = domain.values.toList map {
      case ChoiceOrVal(name, _, _) => name
    }

    def descriptions: List[String] = domain.values.toList map {
      case ChoiceOrVal(_, "", x :: xs) => "Enables the options "+ (x :: xs).map(_.name).mkString(", ")
      case ChoiceOrVal(_, descr, _)    => descr
      case _                           => ""
    }

    /** (Re)compute from current yeas, nays, wildcard status. */
    def compute() = {
      def simple(v: domain.Value) = v match {
        case ChoiceOrVal(_, _, Nil) => true
        case _ => false
      }

      /**
       * Expand an expanding option, if necessary recursively. Expanding options are not included in
       * the result (consistent with "_", which is not in `value` either).
       *
       * Note: by precondition, options in nays are not expanding, they can only be leaves.
       */
      def expand(vs: domain.ValueSet): domain.ValueSet = vs flatMap {
        case c @ ChoiceOrVal(_, _, Nil) => domain.ValueSet(c)
        case ChoiceOrVal(_, _, others)  => expand(domain.ValueSet(others: _*))
      }

      // yeas from _ or expansions are weak: an explicit nay will disable them
      val weakYeas = if (sawAll) domain.values filter simple else expand(yeas filterNot simple)
      value = (yeas filter simple) | (weakYeas &~ nays)
    }

    /** Add a named choice to the multichoice value. */
    def add(arg: String) = arg match {
      case _ if !isChoice(arg) =>
        badChoice(arg)
      case "_" =>
        sawAll = true
        compute()
      case _ if isPos(arg) =>
        yeas += domain withName arg
        compute()
      case _ =>
        val choice = domain withName pos(arg)
        choice match {
          case ChoiceOrVal(_, _, _ :: _) => errorFn(s"'${pos(arg)}' cannot be negated, it enables other arguments")
          case _ =>
        }
        nays += choice
        compute()
    }

    def tryToSet(args: List[String])                  = tryToSetArgs(args, halting = true)
    override def tryToSetColon(args: List[String])    = tryToSetArgs(args, halting = false)
    override def tryToSetFromPropertyValue(s: String) = tryToSet(s.trim.split(',').toList) // used from ide

    /** Try to set args, handling "help" and default.
     *  The "halting" parameter means args were "-option a b c -else" so halt
     *  on "-else" or other non-choice. Otherwise, args were "-option:a,b,c,d",
     *  so process all and report non-choices as errors.
     *  @param args args to process
     *  @param halting stop on non-arg
     */
    private def tryToSetArgs(args: List[String], halting: Boolean) = {
      val added = collection.mutable.ListBuffer.empty[String]

      def tryArg(arg: String) = arg match {
        case "help"           => sawHelp = true
        case s if isChoice(s) => added += s // this case also adds "_"
        case s                => badChoice(s)
      }
      def loop(args: List[String]): List[String] = args match {
        case arg :: _ if halting && (!isPos(arg) || !isChoice(arg)) => args
        case arg :: rest => tryArg(arg) ; loop(rest)
        case Nil         => Nil
      }
      val rest = loop(args)

      // if no arg consumed, use defaults or error; otherwise, add what they added
      if (rest.size == args.size) default match {
        case Some(defaults) => defaults foreach add
        case None => errorFn(s"'$name' requires an option. See '$name:help'.")
      } else {
        added foreach add
      }

      Some(rest)
    }

    def contains(choice: domain.Value): Boolean = value contains choice

    override def isHelping: Boolean = sawHelp

<<<<<<< HEAD
    override def help: String = {
      val choiceLength = choices.map(_.length).max + 1
      val formatStr = s"  %-${choiceLength}s %s"
      choices.zipAll(descriptions, "", "").map {
        case (arg, descr) => formatStr.format(arg, descr)
      } mkString (f"$descr%n", f"%n", "")
=======
    def help: String = {
      val describe: ((String, String)) => String = {
        val choiceWidth = choices.map(_.length).max + 1
        val formatStr   = s"  %-${choiceWidth}s %s"
        locally {
          case (choice, description) => formatStr.format(choice, description)
        }
      }
      val verboseDefault = default match {
        case Some("_" :: Nil) => Some("All choices are enabled by default." :: Nil)
        case _ => default
      }
      val orelse = verboseDefault.map(_.mkString(f"%nDefault: ", ", ", f"%n")).getOrElse("")
      choices.zipAll(descriptions, "", "").map(describe).mkString(f"${descr}%n", f"%n", orelse)
>>>>>>> 9f7c26e8
    }

    def clear(): Unit         = {
      v = domain.ValueSet.empty
      yeas = domain.ValueSet.empty
      nays = domain.ValueSet.empty
      sawAll = false
      sawHelp = false
    }
    def unparse: List[String] = value.toList map (s => s"$name:$s")
    def contains(s: String)   = domain.values.find(_.toString == s).exists(value.contains)
  }

  /** A setting that accumulates all strings supplied to it,
   *  until it encounters one starting with a '-'.
   */
  class MultiStringSetting private[nsc](
    name: String,
    val arg: String,
    descr: String)
  extends Setting(name, descr) with Clearable {
    type T = List[String]
    protected var v: T = Nil
    def appendToValue(str: String) = value ++= List(str)

    // try to set. halting means halt at first non-arg
    protected def tryToSetArgs(args: List[String], halting: Boolean) = {
      def loop(args: List[String]): List[String] = args match {
        case arg :: rest => if (halting && (arg startsWith "-")) args else { appendToValue(arg) ; loop(rest) }
        case Nil         => Nil
      }
      Some(loop(args))
    }
    def tryToSet(args: List[String])                  = tryToSetArgs(args, halting = true)
    override def tryToSetColon(args: List[String])    = tryToSetArgs(args, halting = false)
    override def tryToSetFromPropertyValue(s: String) = tryToSet(s.trim.split(',').toList) // used from ide

    def clear(): Unit         = (v = Nil)
    def unparse: List[String] = value map (name + ":" + _)
    def contains(s: String)   = value contains s

    withHelpSyntax(name + ":<" + arg + ">")
  }

  /** A setting represented by a string in a given set of `choices`,
   *  (`default` unless set).
   */
  class ChoiceSetting private[nsc](
    name: String,
    helpArg: String,
    descr: String,
    override val choices: List[String],
    val default: String,
    val choicesHelp: List[String])
  extends Setting(name,
    if (choicesHelp.isEmpty) s"$descr Choices: ${choices.mkString("(", ",", ")")}, default: $default."
    else s"$descr Default: `$default', `help' to list choices.") {
    type T = String
    protected var v: T = default
    def indexOfChoice: Int = choices indexOf value

    private def choicesHelpMessage = if (choicesHelp.isEmpty) "" else {
      val choiceLength = choices.map(_.length).max + 1
      val formatStr = s"  %-${choiceLength}s %s%n"
      choices.zipAll(choicesHelp, "", "").map({
        case (choice, desc) => formatStr.format(choice, desc)
      }).mkString("")
    }
    private def usageErrorMessage = f"Usage: $name:<$helpArg> where <$helpArg> choices are ${choices mkString ", "} (default: $default).%n$choicesHelpMessage"

    private var sawHelp = false
    override def isHelping = sawHelp
    override def help = usageErrorMessage

    def tryToSet(args: List[String]) = errorAndValue(usageErrorMessage, None)

    override def tryToSetColon(args: List[String]) = args match {
      case Nil                            => errorAndValue(usageErrorMessage, None)
      case List("help")                   => sawHelp = true; Some(Nil)
      case List(x) if choices contains x  => value = x ; Some(Nil)
      case List(x)                        => errorAndValue("'" + x + "' is not a valid choice for '" + name + "'", None)
      case xs                             => errorAndValue("'" + name + "' does not accept multiple arguments.", None)
    }
    def unparse: List[String] =
      if (value == default) Nil else List(name + ":" + value)
    override def tryToSetFromPropertyValue(s: String) = tryToSetColon(s::Nil) // used from ide

    withHelpSyntax(name + ":<" + helpArg + ">")
  }

  private def mkPhasesHelp(descr: String, default: String) = {
    descr + " <phases>" + (
      if (default == "") "" else " (default: " + default + ")"
    )
  }

  /** A setting represented by a list of strings which should be prefixes of
   *  phase names. This is not checked here, however.  Alternatively the string
   *  `"all"` can be used to represent all phases.
   *  (the empty list, unless set)
   */
  class PhasesSetting private[nsc](
    name: String,
    descr: String,
    default: String
  ) extends Setting(name, mkPhasesHelp(descr, default)) with Clearable {
    private[nsc] def this(name: String, descr: String) = this(name, descr, "")

    type T = List[String]
    private[this] var _v: T = Nil
    private[this] var _numbs: List[(Int,Int)] = Nil
    private[this] var _names: T = Nil
    //protected var v: T = Nil
    protected def v: T = _v
    protected def v_=(t: T): Unit = {
      // throws NumberFormat on bad range (like -5-6)
      def asRange(s: String): (Int,Int) = (s indexOf '-') match {
        case -1 => (s.toInt, s.toInt)
        case 0  => (-1, s.tail.toInt)
        case i if s.last == '-' => (s.init.toInt, Int.MaxValue)
        case i  => (s.take(i).toInt, s.drop(i+1).toInt)
      }
      val numsAndStrs = t filter (_.nonEmpty) partition (_ forall (ch => ch.isDigit || ch == '-'))
      _numbs = numsAndStrs._1 map asRange
      _names = numsAndStrs._2
      _v     = t
    }
    override def value = if (v contains "all") List("all") else super.value // i.e., v
    private def numericValues = _numbs
    private def stringValues  = _names
    private def phaseIdTest(i: Int): Boolean = numericValues exists (_ match {
      case (min, max) => min <= i && i <= max
    })

    def tryToSet(args: List[String]) =
      if (default == "") errorAndValue("missing phase", None)
      else tryToSetColon(List(default)) map (_ => args)

    override def tryToSetColon(args: List[String]) = try {
      args match {
        case Nil  => if (default == "") errorAndValue("missing phase", None)
                     else tryToSetColon(List(default))
        case xs   => value = (value ++ xs).distinct.sorted ; Some(Nil)
      }
    } catch { case _: NumberFormatException => None }

    def clear(): Unit = (v = Nil)

    // we slightly abuse the usual meaning of "contains" here by returning
    // true if our phase list contains "all", regardless of the incoming argument
    def contains(phName: String)     = doAllPhases || containsName(phName)
    def containsName(phName: String) = stringValues exists (phName startsWith _)
    def containsId(phaseId: Int)     = phaseIdTest(phaseId)
    def containsPhase(ph: Phase)     = contains(ph.name) || containsId(ph.id)

    def doAllPhases = stringValues contains "all"
    def unparse: List[String] = value map (name + ":" + _)

    withHelpSyntax(
      if (default == "") name + ":<phases>"
      else name + "[:phases]"
    )
  }

  /** Internal use - syntax enhancements. */
  protected class EnableSettings[T <: BooleanSetting](val s: T) {
    def enablingIfNotSetByUser(toEnable: List[BooleanSetting]): s.type = s withPostSetHook (_ => toEnable foreach (sett => if (!sett.isSetByUser) sett.value = s.value))
    def enabling(toEnable: List[BooleanSetting]): s.type = s withPostSetHook (_ => toEnable foreach (_.value = s.value))
    def disabling(toDisable: List[BooleanSetting]): s.type = s withPostSetHook (_ => toDisable foreach (_.value = !s.value))
    def andThen(f: s.T => Unit): s.type = s withPostSetHook (setting => f(setting.value))
  }
  import scala.language.implicitConversions
  protected implicit def installEnableSettings[T <: BooleanSetting](s: T): EnableSettings[T] = new EnableSettings(s)
}<|MERGE_RESOLUTION|>--- conflicted
+++ resolved
@@ -750,15 +750,7 @@
 
     override def isHelping: Boolean = sawHelp
 
-<<<<<<< HEAD
     override def help: String = {
-      val choiceLength = choices.map(_.length).max + 1
-      val formatStr = s"  %-${choiceLength}s %s"
-      choices.zipAll(descriptions, "", "").map {
-        case (arg, descr) => formatStr.format(arg, descr)
-      } mkString (f"$descr%n", f"%n", "")
-=======
-    def help: String = {
       val describe: ((String, String)) => String = {
         val choiceWidth = choices.map(_.length).max + 1
         val formatStr   = s"  %-${choiceWidth}s %s"
@@ -772,7 +764,6 @@
       }
       val orelse = verboseDefault.map(_.mkString(f"%nDefault: ", ", ", f"%n")).getOrElse("")
       choices.zipAll(descriptions, "", "").map(describe).mkString(f"${descr}%n", f"%n", orelse)
->>>>>>> 9f7c26e8
     }
 
     def clear(): Unit         = {
