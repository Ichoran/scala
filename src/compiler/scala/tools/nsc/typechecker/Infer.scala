--- conflicted
+++ resolved
@@ -1350,52 +1350,6 @@
           || {
             val e = context.scope.lookupEntry(sym.name)
             (e ne null) && e.sym == sym && !e.sym.isTypeParameterOrSkolem && e.owner == context.scope
-<<<<<<< HEAD
-          })
-        tp match {
-          case SingleType(pre, _) =>
-            check(pre, bound)
-          case TypeRef(pre, sym, args) =>
-            if (sym.isAbstractType) {
-              // we only use the extractor for top-level type tests, type arguments (see below) remain unchecked
-              if (!isLocalBinding(sym) && !canRemedy) patternWarning(tp, "abstract type ")
-            } else if (sym.isAliasType) {
-              check(tp.normalize, bound)
-            } else if (sym == NothingClass || sym == NullClass || sym == AnyValClass) {
-              TypePatternOrIsInstanceTestError(tree, tp)
-            } else {
-              for (arg <- args) {
-                if (sym == ArrayClass) check(arg, bound)
-                // avoid spurious warnings with higher-kinded types
-                else if (arg.typeArgs exists (_.typeSymbol.isTypeParameterOrSkolem)) ()
-                // no way to suppress unchecked warnings on try/catch
-                else if (sym == NonLocalReturnControlClass) ()
-                else arg match {
-                  case TypeRef(_, sym, _) if isLocalBinding(sym) =>
-                    ;
-                  case _ =>
-                    // Want to warn about type arguments, not type parameters. Otherwise we'll
-                    // see warnings about "invisible" types, like: val List(x0) = x1 leading to "non
-                    // variable type-argument A in type pattern List[A]..."
-                    if (!arg.typeSymbol.isTypeParameterOrSkolem)
-                      patternWarning(arg, "non variable type-argument ")
-                }
-              }
-            }
-            check(pre, bound)
-          case RefinedType(parents, decls) =>
-            if (decls.isEmpty) for (p <- parents) check(p, bound)
-            else patternWarning(tp, "refinement ")
-          case ExistentialType(quantified, tp1) =>
-            check(tp1, bound ::: quantified)
-          case ThisType(_) =>
-            ()
-          case NoPrefix =>
-            ()
-          case _ =>
-            patternWarning(tp, "type ")
-            ()
-=======
           }
         )
       )
@@ -1405,7 +1359,6 @@
         def warn(what: String): Boolean = {
           warningMessages ::= what
           false
->>>>>>> 1f95d356
         }
         def checkArg(param: Symbol, arg: Type) = {
           def conforms = (
