--- conflicted
+++ resolved
@@ -341,15 +341,14 @@
       case _                               => tp.deconst
     }
   }
-  
+
   // Each primitive value class has its own getClass for ultra-precise class object typing.
   private lazy val primitiveGetClassMethods = Set[Symbol](Any_getClass, AnyVal_getClass) ++ (
     ScalaValueClasses map (_.tpe member nme.getClass_)
   )
-  
+
   // ## requires a little translation
   private lazy val poundPoundMethods = Set[Symbol](Any_##, Object_##)
-  
   // Methods on Any/Object which we rewrite here while we still know what
   // is a primitive and what arrived boxed.
   private lazy val interceptedMethods = poundPoundMethods ++ primitiveGetClassMethods
@@ -1134,14 +1133,9 @@
                   SelectFromArray(qual, name, erasure(tree.symbol)(qual.tpe)).copyAttrs(fn),
                   args)
               }
-<<<<<<< HEAD
             }
             else if (args.isEmpty && interceptedMethods(fn.symbol)) {
-              if (fn.symbol == Any_## || fn.symbol == Object_##) {
-=======
-            } else if (args.isEmpty && interceptedMethods(fn.symbol)) {
               if (poundPoundMethods.contains(fn.symbol)) {
->>>>>>> ac432bcd
                 // This is unattractive, but without it we crash here on ().## because after
                 // erasure the ScalaRunTime.hash overload goes from Unit => Int to BoxedUnit => Int.
                 // This must be because some earlier transformation is being skipped on ##, but so
@@ -1169,7 +1163,7 @@
                 // Rewrite 5.getClass to ScalaRunTime.anyValClass(5)
                 global.typer.typed(gen.mkRuntimeCall(nme.anyValClass, List(qual, typer.resolveClassTag(tree.pos, qual.tpe.widen))))
               } else if (primitiveGetClassMethods.contains(fn.symbol)) {
-                // if we got here then we're trying to send a primitive getClass method to either 
+                // if we got here then we're trying to send a primitive getClass method to either
                 // a) an Any, in which cage Object_getClass works because Any erases to object. Or
                 //
                 // b) a non-primitive, e.g. because the qualifier's type is a refinement type where one parent
