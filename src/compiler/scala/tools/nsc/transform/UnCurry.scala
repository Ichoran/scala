--- conflicted
+++ resolved
@@ -597,20 +597,11 @@
                 else localTyper.typedPos(tree1.pos)(Apply(Select(tree2, nme.apply), Nil))
               }
             }
-<<<<<<< HEAD
-          }
-          tree1
-      }
-    } setType {
-      assert(tree.tpe != null, "tpe is null at " + tree.pos + " for " + tree.summaryString + " / " + tree)
-      uncurryTreeType(tree.tpe)
-=======
             tree1
         }
       )
       assert(result.tpe != null, result + " tpe is null")
       result setType uncurryTreeType(result.tpe)
->>>>>>> 5dca64ce
     }
 
     def postTransform(tree: Tree): Tree = afterUncurry {
