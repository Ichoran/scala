/* NSC -- new Scala compiler
 *
 * Copyright 2011-2013 LAMP/EPFL
 * @author Adriaan Moors
 */

package scala.tools.nsc.transform.patmat

import scala.tools.nsc.symtab._
import scala.language.postfixOps
import scala.collection.mutable
import scala.reflect.internal.util.Statistics
import scala.reflect.internal.util.Position
import scala.reflect.internal.util.HashSet


trait Logic extends Debugging  {
  import PatternMatchingStats._

  private def max(xs: Seq[Int]) = if (xs isEmpty) 0 else xs max
  private def alignedColumns(cols: Seq[AnyRef]): Seq[String] = {
    def toString(x: AnyRef) = if (x eq null) "" else x.toString
    if (cols.isEmpty || cols.tails.isEmpty) cols map toString
    else {
      val colLens = cols map (c => toString(c).length)
      val maxLen = max(colLens)
      val avgLen = colLens.sum/colLens.length
      val goalLen = maxLen min avgLen*2
      def pad(s: String) = {
        val toAdd = ((goalLen - s.length) max 0) + 2
        (" " * (toAdd/2)) + s + (" " * (toAdd/2 + (toAdd%2)))
      }
      cols map (x => pad(toString(x)))
    }
  }

  def alignAcrossRows(xss: List[List[AnyRef]], sep: String, lineSep: String = "\n"): String = {
    val maxLen = max(xss map (_.length))
    val padded = xss map (xs => xs ++ List.fill(maxLen - xs.length)(null))
    padded.transpose.map(alignedColumns).transpose map (_.mkString(sep)) mkString(lineSep)
  }

  // http://www.cis.upenn.edu/~cis510/tcl/chap3.pdf
  // http://users.encs.concordia.ca/~ta_ahmed/ms_thesis.pdf
  // propositional logic with constants and equality
  trait PropositionalLogic {
    type Type
    type Tree

    class Prop
    case class Eq(p: Var, q: Const) extends Prop

    type Const

    type TypeConst <: Const
    def TypeConst: TypeConstExtractor
    trait TypeConstExtractor {
      def apply(tp: Type): Const
    }

    type ValueConst <: Const
    def ValueConst: ValueConstExtractor
    trait ValueConstExtractor {
      def apply(p: Tree): Const
    }

    val NullConst: Const

    type Var <: AbsVar
    val Var: VarExtractor
    trait VarExtractor {
      def apply(x: Tree): Var
      def unapply(v: Var): Some[Tree]
    }

    // resets hash consing -- only supposed to be called by TreeMakersToProps
    def prepareNewAnalysis(): Unit

    trait AbsVar {
      // indicate we may later require a prop for V = C
      def registerEquality(c: Const): Unit

      // call this to indicate null is part of the domain
      def registerNull(): Unit

      // can this variable be null?
      def mayBeNull: Boolean

      // compute the domain and return it (call registerNull first!)
      def domainSyms: Option[Set[Sym]]

      // the symbol for this variable being equal to its statically known type
      // (only available if registerEquality has been called for that type before)
      def symForStaticTp: Option[Sym]

      // for this var, call it V, turn V = C into the equivalent proposition in boolean logic
      // registerEquality(c) must have been called prior to this call
      // in fact, all equalities relevant to this variable must have been registered
      def propForEqualsTo(c: Const): Prop

      // populated by registerEquality
      // once implications has been called, must not call registerEquality anymore
      def implications: List[(Sym, List[Sym], List[Sym])]
    }

    // would be nice to statically check whether a prop is equational or pure,
    // but that requires typing relations like And(x: Tx, y: Ty) : (if(Tx == PureProp && Ty == PureProp) PureProp else Prop)
    case class And(a: Prop, b: Prop) extends Prop
    case class Or(a: Prop, b: Prop) extends Prop
    case class Not(a: Prop) extends Prop

    case object True extends Prop
    case object False extends Prop

    // symbols are propositions
    abstract case class Sym(variable: Var, const: Const) extends Prop {
      private[this] val id = Sym.nextSymId

      override def toString = variable +"="+ const +"#"+ id
    }
    class UniqueSym(variable: Var, const: Const) extends Sym(variable, const)
    object Sym {
      private val uniques: HashSet[Sym] = new HashSet("uniques", 512)
      def apply(variable: Var, const: Const): Sym = {
        val newSym = new UniqueSym(variable, const)
        (uniques findEntryOrUpdate newSym)
      }
      private def nextSymId = {_symId += 1; _symId}; private var _symId = 0
    }

    def /\(props: Iterable[Prop]) = if (props.isEmpty) True else props.reduceLeft(And(_, _))
    def \/(props: Iterable[Prop]) = if (props.isEmpty) False else props.reduceLeft(Or(_, _))

    trait PropTraverser {
      def apply(x: Prop): Unit = x match {
        case And(a, b) => apply(a); apply(b)
        case Or(a, b) => apply(a); apply(b)
        case Not(a) => apply(a)
        case Eq(a, b) => applyVar(a); applyConst(b)
        case _ =>
      }
      def applyVar(x: Var): Unit = {}
      def applyConst(x: Const): Unit = {}
    }

    def gatherVariables(p: Prop): Set[Var] = {
      val vars = new mutable.HashSet[Var]()
      (new PropTraverser {
        override def applyVar(v: Var) = vars += v
      })(p)
      vars.toSet
    }

    trait PropMap {
      def apply(x: Prop): Prop = x match { // TODO: mapConserve
        case And(a, b) => And(apply(a), apply(b))
        case Or(a, b) => Or(apply(a), apply(b))
        case Not(a) => Not(apply(a))
        case p => p
      }
    }

    // to govern how much time we spend analyzing matches for unreachability/exhaustivity
    object AnalysisBudget {
      import scala.tools.cmd.FromString.IntFromString
      val max = sys.props.get("scalac.patmat.analysisBudget").collect(IntFromString.orElse{case "off" => Integer.MAX_VALUE}).getOrElse(256)

      abstract class Exception(val advice: String) extends RuntimeException("CNF budget exceeded")

      object exceeded extends Exception(
          s"(The analysis required more space than allowed. Please try with scalac -Dscalac.patmat.analysisBudget=${AnalysisBudget.max*2} or -Dscalac.patmat.analysisBudget=off.)")

    }

    // convert finite domain propositional logic with subtyping to pure boolean propositional logic
    // a type test or a value equality test are modelled as a variable being equal to some constant
    // a variable V may be assigned multiple constants, as long as they do not contradict each other
    // according to subtyping, e.g., V = ConstantType(1) and V = Int are valid assignments
    // we rewrite V = C to a fresh boolean symbol, and model what we know about the variable's domain
    // in a prelude (the equality axioms)
    //   1. a variable with a closed domain (of a sealed type) must be assigned one of the instantiatable types in its domain
    //   2. for each variable V in props, and each constant C it is compared to,
    //      compute which assignments imply each other (as in the example above: V = 1 implies V = Int)
    //      and which assignments are mutually exclusive (V = String implies -(V = Int))
    //
    // note that this is a conservative approximation: V = Constant(A) and V = Constant(B)
    // are considered mutually exclusive (and thus both cases are considered reachable in {case A => case B =>}),
    // even though A may be equal to B   (and thus the second case is not "dynamically reachable")
    //
    // TODO: for V1 representing x1 and V2 standing for x1.head, encode that
    //       V1 = Nil implies -(V2 = Ci) for all Ci in V2's domain (i.e., it is unassignable)
    // may throw an AnalysisBudget.Exception
    def removeVarEq(props: List[Prop], modelNull: Boolean = false): (Formula, List[Formula]) = {
      val start = if (Statistics.canEnable) Statistics.startTimer(patmatAnaVarEq) else null

      val vars = new scala.collection.mutable.HashSet[Var]

      object gatherEqualities extends PropTraverser {
        override def apply(p: Prop) = p match {
          case Eq(v, c) =>
            vars += v
            v.registerEquality(c)
          case _ => super.apply(p)
        }
      }

      object rewriteEqualsToProp extends PropMap {
        override def apply(p: Prop) = p match {
          case Eq(v, c) => v.propForEqualsTo(c)
          case _ => super.apply(p)
        }
      }

      props foreach gatherEqualities.apply
      if (modelNull) vars foreach (_.registerNull())

      val pure = props map (p => eqFreePropToSolvable(rewriteEqualsToProp(p)))

      val eqAxioms = formulaBuilder
      @inline def addAxiom(p: Prop) = addFormula(eqAxioms, eqFreePropToSolvable(p))

      debug.patmat("removeVarEq vars: "+ vars)
      vars.foreach { v =>
        // if v.domainSyms.isEmpty, we must consider the domain to be infinite
        // otherwise, since the domain fully partitions the type of the value,
        // exactly one of the types (and whatever it implies, imposed separately) must be chosen
        // consider X ::= A | B | C, and A => B
        // coverage is formulated as: A \/ B \/ C and the implications are
        v.domainSyms foreach { dsyms => addAxiom(\/(dsyms)) }

        // when this variable cannot be null the equality corresponding to the type test `(x: T)`, where T is x's static type,
        // is always true; when the variable may be null we use the implication `(x != null) => (x: T)` for the axiom
        v.symForStaticTp foreach { symForStaticTp =>
          if (v.mayBeNull) addAxiom(Or(v.propForEqualsTo(NullConst), symForStaticTp))
          else addAxiom(symForStaticTp)
        }

        v.implications foreach { case (sym, implied, excluded) =>
          // when sym is true, what must hold...
          implied  foreach (impliedSym  => addAxiom(Or(Not(sym), impliedSym)))
          // ... and what must not?
          excluded foreach (excludedSym => addAxiom(Or(Not(sym), Not(excludedSym))))
        }
      }

      debug.patmat("eqAxioms:\n"+ cnfString(toFormula(eqAxioms)))
      debug.patmat("pure:"+ pure.map(p => cnfString(p)).mkString("\n"))

      if (Statistics.canEnable) Statistics.stopTimer(patmatAnaVarEq, start)

      (toFormula(eqAxioms), pure)
    }


    // an interface that should be suitable for feeding a SAT solver when the time comes
    type Formula
    type FormulaBuilder

    // creates an empty formula builder to which more formulae can be added
    def formulaBuilder: FormulaBuilder

    // val f = formulaBuilder; addFormula(f, f1); ... addFormula(f, fN)
    // toFormula(f) == andFormula(f1, andFormula(..., fN))
    def addFormula(buff: FormulaBuilder, f: Formula): Unit
    def toFormula(buff: FormulaBuilder): Formula

    // the conjunction of formulae `a` and `b`
    def andFormula(a: Formula, b: Formula): Formula

    // equivalent formula to `a`, but simplified in a lightweight way (drop duplicate clauses)
    def simplifyFormula(a: Formula): Formula

    // may throw an AnalysisBudget.Exception
    def propToSolvable(p: Prop): Formula = {
      val (eqAxioms, pure :: Nil) = removeVarEq(List(p), modelNull = false)
      andFormula(eqAxioms, pure)
    }

    // may throw an AnalysisBudget.Exception
    def eqFreePropToSolvable(p: Prop): Formula
    def cnfString(f: Formula): String

    type Model = Map[Sym, Boolean]
    val EmptyModel: Model
    val NoModel: Model

    def findModelFor(f: Formula): Model
    def findAllModelsFor(f: Formula): List[Model]
  }
<<<<<<< HEAD
}

// naive CNF translation and simple DPLL solver
trait SimpleSolver extends Logic {
  import PatternMatchingStats._
  trait CNF extends PropositionalLogic {

    /** Override Array creation for efficiency (to not go through reflection). */
    private implicit val clauseTag: scala.reflect.ClassTag[Clause] = new scala.reflect.ClassTag[Clause] {
      def runtimeClass: java.lang.Class[Clause] = classOf[Clause]
      final override def newArray(len: Int): Array[Clause] = new Array[Clause](len)
    }

    import scala.collection.mutable.ArrayBuffer
    type FormulaBuilder = ArrayBuffer[Clause]
    def formulaBuilder  = ArrayBuffer[Clause]()
    def formulaBuilderSized(init: Int)  = new ArrayBuffer[Clause](init)
    def addFormula(buff: FormulaBuilder, f: Formula): Unit = buff ++= f
    def toFormula(buff: FormulaBuilder): Formula = buff

    // CNF: a formula is a conjunction of clauses
    type Formula = FormulaBuilder
    def formula(c: Clause*): Formula = ArrayBuffer(c: _*)

    type Clause  = Set[Lit]
    // a clause is a disjunction of distinct literals
    def clause(l: Lit*): Clause = l.toSet

    type Lit
    def Lit(sym: Sym, pos: Boolean = true): Lit

    def andFormula(a: Formula, b: Formula): Formula = a ++ b
    def simplifyFormula(a: Formula): Formula = a.distinct

    private def merge(a: Clause, b: Clause) = a ++ b

    // throws an AnalysisBudget.Exception when the prop results in a CNF that's too big
    // TODO: be smarter/more efficient about this (http://lara.epfl.ch/w/sav09:tseitin_s_encoding)
    def eqFreePropToSolvable(p: Prop): Formula = {
      def negationNormalFormNot(p: Prop, budget: Int): Prop =
        if (budget <= 0) throw AnalysisBudget.exceeded
        else p match {
          case And(a, b) =>  Or(negationNormalFormNot(a, budget - 1), negationNormalFormNot(b, budget - 1))
          case Or(a, b)  => And(negationNormalFormNot(a, budget - 1), negationNormalFormNot(b, budget - 1))
          case Not(p)    => negationNormalForm(p, budget - 1)
          case True      => False
          case False     => True
          case s: Sym    => Not(s)
        }

      def negationNormalForm(p: Prop, budget: Int = AnalysisBudget.max): Prop =
        if (budget <= 0) throw AnalysisBudget.exceeded
        else p match {
          case And(a, b)      => And(negationNormalForm(a, budget - 1), negationNormalForm(b, budget - 1))
          case Or(a, b)       =>  Or(negationNormalForm(a, budget - 1), negationNormalForm(b, budget - 1))
          case Not(negated)   => negationNormalFormNot(negated, budget - 1)
          case True
             | False
             | (_ : Sym)      => p
        }

      val TrueF          = formula()
      val FalseF         = formula(clause())
      def lit(s: Sym)    = formula(clause(Lit(s)))
      def negLit(s: Sym) = formula(clause(Lit(s, pos = false)))

      def conjunctiveNormalForm(p: Prop, budget: Int = AnalysisBudget.max): Formula = {
        def distribute(a: Formula, b: Formula, budget: Int): Formula =
          if (budget <= 0) throw AnalysisBudget.exceeded
          else
            (a, b) match {
              // true \/ _ = true
              // _ \/ true = true
              case (trueA, trueB) if trueA.size == 0 || trueB.size == 0 => TrueF
              // lit \/ lit
              case (a, b) if a.size == 1 && b.size == 1 => formula(merge(a(0), b(0)))
              // (c1 /\ ... /\ cn) \/ d = ((c1 \/ d) /\ ... /\ (cn \/ d))
              // d \/ (c1 /\ ... /\ cn) = ((d \/ c1) /\ ... /\ (d \/ cn))
              case (cs, ds) =>
                val (big, small) = if (cs.size > ds.size) (cs, ds) else (ds, cs)
                big flatMap (c => distribute(formula(c), small, budget - (big.size*small.size)))
            }

        if (budget <= 0) throw AnalysisBudget.exceeded

        p match {
          case True        => TrueF
          case False       => FalseF
          case s: Sym      => lit(s)
          case Not(s: Sym) => negLit(s)
          case And(a, b)   =>
            val cnfA = conjunctiveNormalForm(a, budget - 1)
            val cnfB = conjunctiveNormalForm(b, budget - cnfA.size)
            cnfA ++ cnfB
          case Or(a, b)    =>
            val cnfA = conjunctiveNormalForm(a)
            val cnfB = conjunctiveNormalForm(b)
            distribute(cnfA, cnfB, budget - (cnfA.size + cnfB.size))
        }
      }

      val start = if (Statistics.canEnable) Statistics.startTimer(patmatCNF) else null
      val res   = conjunctiveNormalForm(negationNormalForm(p))

      if (Statistics.canEnable) Statistics.stopTimer(patmatCNF, start)

      //
      if (Statistics.canEnable) patmatCNFSizes(res.size).value += 1

//      debug.patmat("cnf for\n"+ p +"\nis:\n"+cnfString(res))
      res
    }
  }

  // simple solver using DPLL
  trait Solver extends CNF {
    // a literal is a (possibly negated) variable
    def Lit(sym: Sym, pos: Boolean = true) = new Lit(sym, pos)
    class Lit(val sym: Sym, val pos: Boolean) {
      override def toString = if (!pos) "-"+ sym.toString else sym.toString
      override def equals(o: Any) = o match {
        case o: Lit => (o.sym eq sym) && (o.pos == pos)
        case _ => false
      }
      override def hashCode = sym.hashCode + pos.hashCode

      def unary_- = Lit(sym, !pos)
    }

    def cnfString(f: Formula) = alignAcrossRows(f map (_.toList) toList, "\\/", " /\\\n")

    // adapted from http://lara.epfl.ch/w/sav10:simple_sat_solver (original by Hossein Hojjat)
    val EmptyModel = Map.empty[Sym, Boolean]
    val NoModel: Model = null

    // returns all solutions, if any (TODO: better infinite recursion backstop -- detect fixpoint??)
    def findAllModelsFor(f: Formula): List[Model] = {
      val vars: Set[Sym] = f.flatMap(_ collect {case l: Lit => l.sym}).toSet
      // debug.patmat("vars "+ vars)
      // the negation of a model -(S1=True/False /\ ... /\ SN=True/False) = clause(S1=False/True, ...., SN=False/True)
      def negateModel(m: Model) = clause(m.toSeq.map{ case (sym, pos) => Lit(sym, !pos) } : _*)

      def findAllModels(f: Formula, models: List[Model], recursionDepthAllowed: Int = 10): List[Model]=
        if (recursionDepthAllowed == 0) models
        else {
          debug.patmat("find all models for\n"+ cnfString(f))
          val model = findModelFor(f)
          // if we found a solution, conjunct the formula with the model's negation and recurse
          if (model ne NoModel) {
            val unassigned = (vars -- model.keySet).toList
            debug.patmat("unassigned "+ unassigned +" in "+ model)
            def force(lit: Lit) = {
              val model = withLit(findModelFor(dropUnit(f, lit)), lit)
              if (model ne NoModel) List(model)
              else Nil
            }
            val forced = unassigned flatMap { s =>
              force(Lit(s, pos = true)) ++ force(Lit(s, pos = false))
            }
            debug.patmat("forced "+ forced)
            val negated = negateModel(model)
            findAllModels(f :+ negated, model :: (forced ++ models), recursionDepthAllowed - 1)
          }
          else models
        }

      findAllModels(f, Nil)
    }

    private def withLit(res: Model, l: Lit): Model = if (res eq NoModel) NoModel else res + (l.sym -> l.pos)
    private def dropUnit(f: Formula, unitLit: Lit): Formula = {
      val negated = -unitLit
      // drop entire clauses that are trivially true
      // (i.e., disjunctions that contain the literal we're making true in the returned model),
      // and simplify clauses by dropping the negation of the literal we're making true
      // (since False \/ X == X)
      val dropped = formulaBuilderSized(f.size)
      for {
        clause <- f
        if !(clause contains unitLit)
      } dropped += (clause - negated)
      dropped
    }

    def findModelFor(f: Formula): Model = {
      @inline def orElse(a: Model, b: => Model) = if (a ne NoModel) a else b

      debug.patmat("DPLL\n"+ cnfString(f))

      val start = if (Statistics.canEnable) Statistics.startTimer(patmatAnaDPLL) else null

      val satisfiableWithModel: Model =
        if (f isEmpty) EmptyModel
        else if(f exists (_.isEmpty)) NoModel
        else f.find(_.size == 1) match {
          case Some(unitClause) =>
            val unitLit = unitClause.head
            // debug.patmat("unit: "+ unitLit)
            withLit(findModelFor(dropUnit(f, unitLit)), unitLit)
          case _ =>
            // partition symbols according to whether they appear in positive and/or negative literals
            val pos = new mutable.HashSet[Sym]()
            val neg = new mutable.HashSet[Sym]()
            f.foreach{_.foreach{ lit =>
              if (lit.pos) pos += lit.sym else neg += lit.sym
            }}
            // appearing in both positive and negative
            val impures = pos intersect neg
            // appearing only in either positive/negative positions
            val pures = (pos ++ neg) -- impures

            if (pures nonEmpty) {
              val pureSym = pures.head
              // turn it back into a literal
              // (since equality on literals is in terms of equality
              //  of the underlying symbol and its positivity, simply construct a new Lit)
              val pureLit = Lit(pureSym, pos(pureSym))
              // debug.patmat("pure: "+ pureLit +" pures: "+ pures +" impures: "+ impures)
              val simplified = f.filterNot(_.contains(pureLit))
              withLit(findModelFor(simplified), pureLit)
            } else {
              val split = f.head.head
              // debug.patmat("split: "+ split)
              orElse(findModelFor(f :+ clause(split)), findModelFor(f :+ clause(-split)))
            }
        }

        if (Statistics.canEnable) Statistics.stopTimer(patmatAnaDPLL, start)

        satisfiableWithModel
    }
  }
=======
>>>>>>> 1176035f
}

trait ScalaLogic extends Interface with Logic with TreeAndTypeAnalysis {
  trait TreesAndTypesDomain extends PropositionalLogic with CheckableTreeAndTypeAnalysis {
    type Type = global.Type
    type Tree = global.Tree

    // resets hash consing -- only supposed to be called by TreeMakersToProps
    def prepareNewAnalysis(): Unit = { Var.resetUniques(); Const.resetUniques() }

    object Var extends VarExtractor {
      private var _nextId = 0
      def nextId = {_nextId += 1; _nextId}

      def resetUniques() = {_nextId = 0; uniques.clear()}
      private val uniques = new mutable.HashMap[Tree, Var]
      def apply(x: Tree): Var = uniques getOrElseUpdate(x, new Var(x, x.tpe))
      def unapply(v: Var) = Some(v.path)
    }
    class Var(val path: Tree, staticTp: Type) extends AbsVar {
      private[this] val id: Int = Var.nextId

      // private[this] var canModify: Option[Array[StackTraceElement]] = None
      private[this] def ensureCanModify() = {} //if (canModify.nonEmpty) debug.patmat("BUG!"+ this +" modified after having been observed: "+ canModify.get.mkString("\n"))

      private[this] def observed() = {} //canModify = Some(Thread.currentThread.getStackTrace)

      // don't access until all potential equalities have been registered using registerEquality
      private[this] val symForEqualsTo = new mutable.HashMap[Const, Sym]

      // when looking at the domain, we only care about types we can check at run time
      val staticTpCheckable: Type = checkableType(staticTp)

      private[this] var _mayBeNull = false
      def registerNull(): Unit = { ensureCanModify(); if (NullTp <:< staticTpCheckable) _mayBeNull = true }
      def mayBeNull: Boolean = _mayBeNull

      // case None => domain is unknown,
      // case Some(List(tps: _*)) => domain is exactly tps
      // we enumerate the subtypes of the full type, as that allows us to filter out more types statically,
      // once we go to run-time checks (on Const's), convert them to checkable types
      // TODO: there seems to be bug for singleton domains (variable does not show up in model)
      lazy val domain: Option[Set[Const]] = {
        val subConsts = enumerateSubtypes(staticTp).map{ tps =>
          tps.toSet[Type].map{ tp =>
            val domainC = TypeConst(tp)
            registerEquality(domainC)
            domainC
          }
        }

        val allConsts =
          if (mayBeNull) {
            registerEquality(NullConst)
            subConsts map (_ + NullConst)
          } else
            subConsts

        observed(); allConsts
      }

      // populate equalitySyms
      // don't care about the result, but want only one fresh symbol per distinct constant c
      def registerEquality(c: Const): Unit = {ensureCanModify(); symForEqualsTo getOrElseUpdate(c, Sym(this, c))}

      // return the symbol that represents this variable being equal to the constant `c`, if it exists, otherwise False (for robustness)
      // (registerEquality(c) must have been called prior, either when constructing the domain or from outside)
      def propForEqualsTo(c: Const): Prop = {observed(); symForEqualsTo.getOrElse(c, False)}

      // [implementation NOTE: don't access until all potential equalities have been registered using registerEquality]p
      /** the information needed to construct the boolean proposition that encods the equality proposition (V = C)
       *
       * that models a type test pattern `_: C` or constant pattern `C`, where the type test gives rise to a TypeConst C,
       * and the constant pattern yields a ValueConst C
       *
       * for exhaustivity, we really only need implication (e.g., V = 1 implies that V = 1 /\ V = Int, if both tests occur in the match,
       * and thus in this variable's equality symbols), but reachability also requires us to model things like V = 1 precluding V = "1"
       */
      lazy val implications = {
        /** when we know V = C, which other equalities must hold
         *
         * in general, equality to some type implies equality to its supertypes
         * (this multi-valued kind of equality is necessary for unreachability)
         * note that we use subtyping as a model for implication between instanceof tests
         * i.e., when S <:< T we assume x.isInstanceOf[S] implies x.isInstanceOf[T]
         * unfortunately this is not true in general (see e.g. SI-6022)
         */
        def implies(lower: Const, upper: Const): Boolean =
          // values and null
            lower == upper ||
          // type implication
            (lower != NullConst && !upper.isValue &&
             instanceOfTpImplies(if (lower.isValue) lower.wideTp else lower.tp, upper.tp))

          // if(r) debug.patmat("implies    : "+(lower, lower.tp, upper, upper.tp))
          // else  debug.patmat("NOT implies: "+(lower, upper))


        /** does V = C preclude V having value `other`?
         (1) V = null is an exclusive assignment,
         (2) V = A and V = B, for A and B value constants, are mutually exclusive unless A == B
             we err on the safe side, for example:
               - assume `val X = 1; val Y = 1`, then
                 (2: Int) match { case X => case Y =>  <falsely considered reachable>  }
               - V = 1 does not preclude V = Int, or V = Any, it could be said to preclude V = String, but we don't model that

         (3) for types we could try to do something fancy, but be conservative and just say no
         */
        def excludes(a: Const, b: Const): Boolean =
          a != b && ((a == NullConst || b == NullConst) || (a.isValue && b.isValue))

          // if(r) debug.patmat("excludes    : "+(a, a.tp, b, b.tp))
          // else  debug.patmat("NOT excludes: "+(a, b))

/*
[ HALF BAKED FANCINESS: //!equalitySyms.exists(common => implies(common.const, a) && implies(common.const, b)))
 when type tests are involved, we reason (conservatively) under a closed world assumption,
 since we are really only trying to counter the effects of the symbols that we introduce to model type tests
 we don't aim to model the whole subtyping hierarchy, simply to encode enough about subtyping to do unreachability properly

 consider the following hierarchy:

    trait A
    trait B
    trait C
    trait AB extends B with A

  // two types are mutually exclusive if there is no equality symbol whose constant implies both
  object Test extends App {
    def foo(x: Any) = x match {
      case _ : C  => println("C")
      case _ : AB => println("AB")
      case _ : (A with B) => println("AB'")
      case _ : B  => println("B")
      case _ : A  => println("A")
    }

 of course this kind of reasoning is not true in general,
 but we can safely pretend types are mutually exclusive as long as there are no counter-examples in the match we're analyzing}
*/

        val excludedPair = new mutable.HashSet[ExcludedPair]

        case class ExcludedPair(a: Const, b: Const) {
          override def equals(o: Any) = o match {
            case ExcludedPair(aa, bb) => (a == aa && b == bb) || (a == bb && b == aa)
            case _ => false
          }
          // make ExcludedPair(a, b).hashCode == ExcludedPair(b, a).hashCode
          override def hashCode = a.hashCode ^ b.hashCode
        }

        equalitySyms map { sym =>
          // if we've already excluded the pair at some point (-A \/ -B), then don't exclude the symmetric one (-B \/ -A)
          // (nor the positive implications -B \/ A, or -A \/ B, which would entail the equality axioms falsifying the whole formula)
          val todo = equalitySyms filterNot (b => (b.const == sym.const) || excludedPair(ExcludedPair(b.const, sym.const)))
          val (excluded, notExcluded) = todo partition (b => excludes(sym.const, b.const))
          val implied = notExcluded filter (b => implies(sym.const, b.const))

          debug.patmat("eq axioms for: "+ sym.const)
          debug.patmat("excluded: "+ excluded)
          debug.patmat("implied: "+ implied)

          excluded foreach { excludedSym => excludedPair += ExcludedPair(sym.const, excludedSym.const)}

          (sym, implied, excluded)
        }
      }

      // accessing after calling registerNull will result in inconsistencies
      lazy val domainSyms: Option[Set[Sym]] = domain map { _ map symForEqualsTo }

      lazy val symForStaticTp: Option[Sym]  = symForEqualsTo.get(TypeConst(staticTpCheckable))

      // don't access until all potential equalities have been registered using registerEquality
      private lazy val equalitySyms = {observed(); symForEqualsTo.values.toList}

      // don't call until all equalities have been registered and registerNull has been called (if needed)
      def describe = {
        def domain_s = domain match {
          case Some(d) => d mkString (" ::= ", " | ", "// "+ symForEqualsTo.keys)
          case _       => symForEqualsTo.keys mkString (" ::= ", " | ", " | ...")
        }
        s"$this: ${staticTp}${domain_s} // = $path"
      }
      override def toString = "V"+ id
    }


    import global.{ConstantType, Constant, SingletonType, Literal, Ident, singleType}
    import global.definitions.{AnyClass, UnitClass}


    // all our variables range over types
    // a literal constant becomes ConstantType(Constant(v)) when the type allows it (roughly, anyval + string + null)
    // equality between variables: SingleType(x) (note that pattern variables cannot relate to each other -- it's always patternVar == nonPatternVar)
    object Const {
      def resetUniques() = {_nextTypeId = 0; _nextValueId = 0; uniques.clear() ; trees.clear()}

      private var _nextTypeId = 0
      def nextTypeId = {_nextTypeId += 1; _nextTypeId}

      private var _nextValueId = 0
      def nextValueId = {_nextValueId += 1; _nextValueId}

      private val uniques = new mutable.HashMap[Type, Const]
      private[TreesAndTypesDomain] def unique(tp: Type, mkFresh: => Const): Const =
        uniques.get(tp).getOrElse(
          uniques.find {case (oldTp, oldC) => oldTp =:= tp} match {
            case Some((_, c)) =>
              debug.patmat("unique const: "+ (tp, c))
              c
            case _ =>
              val fresh = mkFresh
              debug.patmat("uniqued const: "+ (tp, fresh))
              uniques(tp) = fresh
              fresh
          })

      private val trees = mutable.HashSet.empty[Tree]

      // hashconsing trees (modulo value-equality)
      private[TreesAndTypesDomain] def uniqueTpForTree(t: Tree): Type =
        // a new type for every unstable symbol -- only stable value are uniqued
        // technically, an unreachable value may change between cases
        // thus, the failure of a case that matches on a mutable value does not exclude the next case succeeding
        // (and thuuuuus, the latter case must be considered reachable)
        if (!t.symbol.isStable) t.tpe.narrow
        else trees find (a => a.correspondsStructure(t)(sameValue)) match {
          case Some(orig) =>
            debug.patmat("unique tp for tree: "+ (orig, orig.tpe))
            orig.tpe
          case _ =>
            // duplicate, don't mutate old tree (TODO: use a map tree -> type instead?)
            val treeWithNarrowedType = t.duplicate setType t.tpe.narrow
            debug.patmat("uniqued: "+ (t, t.tpe, treeWithNarrowedType.tpe))
            trees += treeWithNarrowedType
            treeWithNarrowedType.tpe
        }
    }

    sealed abstract class Const {
      def tp: Type
      def wideTp: Type

      def isAny = wideTp.typeSymbol == AnyClass
      def isValue: Boolean //= tp.isStable

      // note: use reference equality on Const since they're hash-consed (doing type equality all the time is too expensive)
      // the equals inherited from AnyRef does just this
    }

    // find most precise super-type of tp that is a class
    // we skip non-class types (singleton types, abstract types) so that we can
    // correctly compute how types relate in terms of the values they rule out
    // e.g., when we know some value must be of type T, can it still be of type S? (this is the positive formulation of what `excludes` on Const computes)
    // since we're talking values, there must have been a class involved in creating it, so rephrase our types in terms of classes
    // (At least conceptually: `true` is an instance of class `Boolean`)
    private def widenToClass(tp: Type): Type =
      if (tp.typeSymbol.isClass) tp
      else tp.baseType(tp.baseClasses.head)

    object TypeConst extends TypeConstExtractor {
      def apply(tp: Type) = {
        if (tp =:= NullTp) NullConst
        else if (tp.isInstanceOf[SingletonType]) ValueConst.fromType(tp)
        else Const.unique(tp, new TypeConst(tp))
      }
      def unapply(c: TypeConst): Some[Type] = Some(c.tp)
    }

    // corresponds to a type test that does not imply any value-equality (well, except for outer checks, which we don't model yet)
    sealed class TypeConst(val tp: Type) extends Const {
      assert(!(tp =:= NullTp))
      /*private[this] val id: Int = */ Const.nextTypeId

      val wideTp = widenToClass(tp)
      def isValue = false
      override def toString = tp.toString //+"#"+ id
    }

    // p is a unique type or a constant value
    object ValueConst extends ValueConstExtractor {
      def fromType(tp: Type) = {
        assert(tp.isInstanceOf[SingletonType])
        val toString = tp match {
          case ConstantType(c) => c.escapedStringValue
          case _ => tp.toString
        }
        Const.unique(tp, new ValueConst(tp, tp.widen, toString))
      }
      def apply(p: Tree) = {
        val tp = p.tpe.normalize
        if (tp =:= NullTp) NullConst
        else {
          val wideTp = widenToClass(tp)

          val narrowTp =
            if (tp.isInstanceOf[SingletonType]) tp
            else p match {
              case Literal(c) =>
                if (c.tpe.typeSymbol == UnitClass) c.tpe
                else ConstantType(c)
              case Ident(_) if p.symbol.isStable =>
                // for Idents, can encode uniqueness of symbol as uniqueness of the corresponding singleton type
                // for Selects, which are handled by the next case, the prefix of the select varies independently of the symbol (see pos/virtpatmat_unreach_select.scala)
                singleType(tp.prefix, p.symbol)
              case _ =>
                Const.uniqueTpForTree(p)
            }

          val toString =
            if (hasStableSymbol(p)) p.symbol.name.toString // tp.toString
            else p.toString //+"#"+ id

          Const.unique(narrowTp, new ValueConst(narrowTp, checkableType(wideTp), toString)) // must make wide type checkable so that it is comparable to types from TypeConst
        }
      }
    }
    sealed class ValueConst(val tp: Type, val wideTp: Type, override val toString: String) extends Const {
      // debug.patmat("VC"+(tp, wideTp, toString))
      assert(!(tp =:= NullTp)) // TODO: assert(!tp.isStable)
      /*private[this] val id: Int = */Const.nextValueId
      def isValue = true
    }


    lazy val NullTp = ConstantType(Constant(null))
    case object NullConst extends Const {
      def tp     = NullTp
      def wideTp = NullTp

      def isValue = true
      override def toString = "null"
    }
  }
}<|MERGE_RESOLUTION|>--- conflicted
+++ resolved
@@ -287,241 +287,6 @@
     def findModelFor(f: Formula): Model
     def findAllModelsFor(f: Formula): List[Model]
   }
-<<<<<<< HEAD
-}
-
-// naive CNF translation and simple DPLL solver
-trait SimpleSolver extends Logic {
-  import PatternMatchingStats._
-  trait CNF extends PropositionalLogic {
-
-    /** Override Array creation for efficiency (to not go through reflection). */
-    private implicit val clauseTag: scala.reflect.ClassTag[Clause] = new scala.reflect.ClassTag[Clause] {
-      def runtimeClass: java.lang.Class[Clause] = classOf[Clause]
-      final override def newArray(len: Int): Array[Clause] = new Array[Clause](len)
-    }
-
-    import scala.collection.mutable.ArrayBuffer
-    type FormulaBuilder = ArrayBuffer[Clause]
-    def formulaBuilder  = ArrayBuffer[Clause]()
-    def formulaBuilderSized(init: Int)  = new ArrayBuffer[Clause](init)
-    def addFormula(buff: FormulaBuilder, f: Formula): Unit = buff ++= f
-    def toFormula(buff: FormulaBuilder): Formula = buff
-
-    // CNF: a formula is a conjunction of clauses
-    type Formula = FormulaBuilder
-    def formula(c: Clause*): Formula = ArrayBuffer(c: _*)
-
-    type Clause  = Set[Lit]
-    // a clause is a disjunction of distinct literals
-    def clause(l: Lit*): Clause = l.toSet
-
-    type Lit
-    def Lit(sym: Sym, pos: Boolean = true): Lit
-
-    def andFormula(a: Formula, b: Formula): Formula = a ++ b
-    def simplifyFormula(a: Formula): Formula = a.distinct
-
-    private def merge(a: Clause, b: Clause) = a ++ b
-
-    // throws an AnalysisBudget.Exception when the prop results in a CNF that's too big
-    // TODO: be smarter/more efficient about this (http://lara.epfl.ch/w/sav09:tseitin_s_encoding)
-    def eqFreePropToSolvable(p: Prop): Formula = {
-      def negationNormalFormNot(p: Prop, budget: Int): Prop =
-        if (budget <= 0) throw AnalysisBudget.exceeded
-        else p match {
-          case And(a, b) =>  Or(negationNormalFormNot(a, budget - 1), negationNormalFormNot(b, budget - 1))
-          case Or(a, b)  => And(negationNormalFormNot(a, budget - 1), negationNormalFormNot(b, budget - 1))
-          case Not(p)    => negationNormalForm(p, budget - 1)
-          case True      => False
-          case False     => True
-          case s: Sym    => Not(s)
-        }
-
-      def negationNormalForm(p: Prop, budget: Int = AnalysisBudget.max): Prop =
-        if (budget <= 0) throw AnalysisBudget.exceeded
-        else p match {
-          case And(a, b)      => And(negationNormalForm(a, budget - 1), negationNormalForm(b, budget - 1))
-          case Or(a, b)       =>  Or(negationNormalForm(a, budget - 1), negationNormalForm(b, budget - 1))
-          case Not(negated)   => negationNormalFormNot(negated, budget - 1)
-          case True
-             | False
-             | (_ : Sym)      => p
-        }
-
-      val TrueF          = formula()
-      val FalseF         = formula(clause())
-      def lit(s: Sym)    = formula(clause(Lit(s)))
-      def negLit(s: Sym) = formula(clause(Lit(s, pos = false)))
-
-      def conjunctiveNormalForm(p: Prop, budget: Int = AnalysisBudget.max): Formula = {
-        def distribute(a: Formula, b: Formula, budget: Int): Formula =
-          if (budget <= 0) throw AnalysisBudget.exceeded
-          else
-            (a, b) match {
-              // true \/ _ = true
-              // _ \/ true = true
-              case (trueA, trueB) if trueA.size == 0 || trueB.size == 0 => TrueF
-              // lit \/ lit
-              case (a, b) if a.size == 1 && b.size == 1 => formula(merge(a(0), b(0)))
-              // (c1 /\ ... /\ cn) \/ d = ((c1 \/ d) /\ ... /\ (cn \/ d))
-              // d \/ (c1 /\ ... /\ cn) = ((d \/ c1) /\ ... /\ (d \/ cn))
-              case (cs, ds) =>
-                val (big, small) = if (cs.size > ds.size) (cs, ds) else (ds, cs)
-                big flatMap (c => distribute(formula(c), small, budget - (big.size*small.size)))
-            }
-
-        if (budget <= 0) throw AnalysisBudget.exceeded
-
-        p match {
-          case True        => TrueF
-          case False       => FalseF
-          case s: Sym      => lit(s)
-          case Not(s: Sym) => negLit(s)
-          case And(a, b)   =>
-            val cnfA = conjunctiveNormalForm(a, budget - 1)
-            val cnfB = conjunctiveNormalForm(b, budget - cnfA.size)
-            cnfA ++ cnfB
-          case Or(a, b)    =>
-            val cnfA = conjunctiveNormalForm(a)
-            val cnfB = conjunctiveNormalForm(b)
-            distribute(cnfA, cnfB, budget - (cnfA.size + cnfB.size))
-        }
-      }
-
-      val start = if (Statistics.canEnable) Statistics.startTimer(patmatCNF) else null
-      val res   = conjunctiveNormalForm(negationNormalForm(p))
-
-      if (Statistics.canEnable) Statistics.stopTimer(patmatCNF, start)
-
-      //
-      if (Statistics.canEnable) patmatCNFSizes(res.size).value += 1
-
-//      debug.patmat("cnf for\n"+ p +"\nis:\n"+cnfString(res))
-      res
-    }
-  }
-
-  // simple solver using DPLL
-  trait Solver extends CNF {
-    // a literal is a (possibly negated) variable
-    def Lit(sym: Sym, pos: Boolean = true) = new Lit(sym, pos)
-    class Lit(val sym: Sym, val pos: Boolean) {
-      override def toString = if (!pos) "-"+ sym.toString else sym.toString
-      override def equals(o: Any) = o match {
-        case o: Lit => (o.sym eq sym) && (o.pos == pos)
-        case _ => false
-      }
-      override def hashCode = sym.hashCode + pos.hashCode
-
-      def unary_- = Lit(sym, !pos)
-    }
-
-    def cnfString(f: Formula) = alignAcrossRows(f map (_.toList) toList, "\\/", " /\\\n")
-
-    // adapted from http://lara.epfl.ch/w/sav10:simple_sat_solver (original by Hossein Hojjat)
-    val EmptyModel = Map.empty[Sym, Boolean]
-    val NoModel: Model = null
-
-    // returns all solutions, if any (TODO: better infinite recursion backstop -- detect fixpoint??)
-    def findAllModelsFor(f: Formula): List[Model] = {
-      val vars: Set[Sym] = f.flatMap(_ collect {case l: Lit => l.sym}).toSet
-      // debug.patmat("vars "+ vars)
-      // the negation of a model -(S1=True/False /\ ... /\ SN=True/False) = clause(S1=False/True, ...., SN=False/True)
-      def negateModel(m: Model) = clause(m.toSeq.map{ case (sym, pos) => Lit(sym, !pos) } : _*)
-
-      def findAllModels(f: Formula, models: List[Model], recursionDepthAllowed: Int = 10): List[Model]=
-        if (recursionDepthAllowed == 0) models
-        else {
-          debug.patmat("find all models for\n"+ cnfString(f))
-          val model = findModelFor(f)
-          // if we found a solution, conjunct the formula with the model's negation and recurse
-          if (model ne NoModel) {
-            val unassigned = (vars -- model.keySet).toList
-            debug.patmat("unassigned "+ unassigned +" in "+ model)
-            def force(lit: Lit) = {
-              val model = withLit(findModelFor(dropUnit(f, lit)), lit)
-              if (model ne NoModel) List(model)
-              else Nil
-            }
-            val forced = unassigned flatMap { s =>
-              force(Lit(s, pos = true)) ++ force(Lit(s, pos = false))
-            }
-            debug.patmat("forced "+ forced)
-            val negated = negateModel(model)
-            findAllModels(f :+ negated, model :: (forced ++ models), recursionDepthAllowed - 1)
-          }
-          else models
-        }
-
-      findAllModels(f, Nil)
-    }
-
-    private def withLit(res: Model, l: Lit): Model = if (res eq NoModel) NoModel else res + (l.sym -> l.pos)
-    private def dropUnit(f: Formula, unitLit: Lit): Formula = {
-      val negated = -unitLit
-      // drop entire clauses that are trivially true
-      // (i.e., disjunctions that contain the literal we're making true in the returned model),
-      // and simplify clauses by dropping the negation of the literal we're making true
-      // (since False \/ X == X)
-      val dropped = formulaBuilderSized(f.size)
-      for {
-        clause <- f
-        if !(clause contains unitLit)
-      } dropped += (clause - negated)
-      dropped
-    }
-
-    def findModelFor(f: Formula): Model = {
-      @inline def orElse(a: Model, b: => Model) = if (a ne NoModel) a else b
-
-      debug.patmat("DPLL\n"+ cnfString(f))
-
-      val start = if (Statistics.canEnable) Statistics.startTimer(patmatAnaDPLL) else null
-
-      val satisfiableWithModel: Model =
-        if (f isEmpty) EmptyModel
-        else if(f exists (_.isEmpty)) NoModel
-        else f.find(_.size == 1) match {
-          case Some(unitClause) =>
-            val unitLit = unitClause.head
-            // debug.patmat("unit: "+ unitLit)
-            withLit(findModelFor(dropUnit(f, unitLit)), unitLit)
-          case _ =>
-            // partition symbols according to whether they appear in positive and/or negative literals
-            val pos = new mutable.HashSet[Sym]()
-            val neg = new mutable.HashSet[Sym]()
-            f.foreach{_.foreach{ lit =>
-              if (lit.pos) pos += lit.sym else neg += lit.sym
-            }}
-            // appearing in both positive and negative
-            val impures = pos intersect neg
-            // appearing only in either positive/negative positions
-            val pures = (pos ++ neg) -- impures
-
-            if (pures nonEmpty) {
-              val pureSym = pures.head
-              // turn it back into a literal
-              // (since equality on literals is in terms of equality
-              //  of the underlying symbol and its positivity, simply construct a new Lit)
-              val pureLit = Lit(pureSym, pos(pureSym))
-              // debug.patmat("pure: "+ pureLit +" pures: "+ pures +" impures: "+ impures)
-              val simplified = f.filterNot(_.contains(pureLit))
-              withLit(findModelFor(simplified), pureLit)
-            } else {
-              val split = f.head.head
-              // debug.patmat("split: "+ split)
-              orElse(findModelFor(f :+ clause(split)), findModelFor(f :+ clause(-split)))
-            }
-        }
-
-        if (Statistics.canEnable) Statistics.stopTimer(patmatAnaDPLL, start)
-
-        satisfiableWithModel
-    }
-  }
-=======
->>>>>>> 1176035f
 }
 
 trait ScalaLogic extends Interface with Logic with TreeAndTypeAnalysis {
