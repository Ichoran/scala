--- conflicted
+++ resolved
@@ -31,9 +31,6 @@
     private val newStaticMembers      = mutable.Buffer.empty[Tree]
     private val newStaticInits        = mutable.Buffer.empty[Tree]
     private val symbolsStoredAsStatic = mutable.Map.empty[String, Symbol]
-<<<<<<< HEAD
-    private def clearStatics(): Unit = {
-=======
     private var transformListApplyLimit = 8
     private def reducingTransformListApply[A](depth: Int)(body: => A): A = {
       val saved = transformListApplyLimit
@@ -41,8 +38,7 @@
       try body
       finally transformListApplyLimit = saved
     }
-    private def clearStatics() {
->>>>>>> 9a221940
+    private def clearStatics(): Unit = {
       newStaticMembers.clear()
       newStaticInits.clear()
       symbolsStoredAsStatic.clear()
@@ -485,7 +481,7 @@
 
       // List(a, b, c) ~> new ::(a, new ::(b, new ::(c, Nil)))
       case Apply(appMeth, List(Apply(wrapArrayMeth, List(StripCast(rest @ ArrayValue(elemtpt, _))))))
-      if wrapArrayMeth.symbol == currentRun.runDefinitions.Predef_wrapRefArray && appMeth.symbol == List_apply && rest.elems.length < transformListApplyLimit =>
+      if wrapArrayMeth.symbol == currentRun.runDefinitions.wrapVarargsRefArrayMethod && appMeth.symbol == List_apply && rest.elems.length < transformListApplyLimit =>
         val consed = rest.elems.reverse.foldLeft(gen.mkAttributedRef(NilModule): Tree)(
           (acc, elem) => New(ConsClass, elem, acc)
         )
