--- conflicted
+++ resolved
@@ -1087,11 +1087,7 @@
     override def baseTypeSeq: BaseTypeSeq = supertype.baseTypeSeq
     override def baseTypeSeqDepth: Depth = supertype.baseTypeSeqDepth
     override def baseClasses: List[Symbol] = supertype.baseClasses
-<<<<<<< HEAD
-    override def boundSyms: Set[Symbol] = emptySymbolSet
-=======
->>>>>>> 96d7e16f
- }
+  override def boundSyms: Set[Symbol] = emptySymbolSet}
 
   /** A base class for types that represent a single value
    *  (single-types and this-types).
@@ -1112,20 +1108,8 @@
       if (pre.isOmittablePrefix) pre.fullName + ".type"
       else prefixString + "type"
     }
-<<<<<<< HEAD
-    override def boundSyms: Set[Symbol] = emptySymbolSet
-
-    /*
-        override def typeOfThis: Type = typeSymbol.typeOfThis
-        override def bounds: TypeBounds = TypeBounds(this, this)
-        override def prefix: Type = NoType
-        override def typeArgs: List[Type] = List()
-        override def typeParams: List[Symbol] = List()
-    */
-=======
     @deprecated("No longer used in the compiler implementation", since = "2.12.3")
     override def boundSyms: Set[Symbol] = emptySymbolSet
->>>>>>> 96d7e16f
   }
 
   /** An object representing an erroneous type */
