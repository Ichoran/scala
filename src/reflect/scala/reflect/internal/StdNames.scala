/* NSC -- new Scala compiler
 * Copyright 2005-2013 LAMP/EPFL
 * @author  Martin Odersky
 */

package scala.reflect
package internal

import java.security.MessageDigest
import Chars.isOperatorPart
import scala.annotation.switch
import scala.language.implicitConversions
import scala.collection.immutable
import scala.io.Codec

trait StdNames {
  self: SymbolTable =>

  def encode(str: String): TermName = newTermNameCached(NameTransformer.encode(str))

  /** Tensions: would like the keywords to be the very first names entered into the names
   *  storage so their ids count from 0, which simplifies the parser. Switched to abstract
   *  classes to avoid all the indirection which is generated with implementation-containing
   *  traits. Since all these classes use eager vals, that means the constructor with the
   *  keywords must run first. If it's the top in the superclass chain, then CommonNames
   *  must inherit from it, which means TypeNames would inherit keywords as well.
   *
   *  Solution: Keywords extends CommonNames and uses early defs to beat the
   *  CommonNames constructor out of the starting gate.  This is its builder.
   */
  private class KeywordSetBuilder {
    private var kws: Set[TermName] = Set()
    def apply(s: String): TermName = {
      val result = newTermNameCached(s)
      kws = kws + result
      result
    }
    def result: Set[TermName] = try kws finally kws = null
  }

  private final object compactify extends (String => String) {
    val md5 = MessageDigest.getInstance("MD5")

    /**
     * COMPACTIFY
     *
     * The hashed name has the form (prefix + marker + md5 + marker + suffix), where
     *   - prefix/suffix.length = MaxNameLength / 4
     *   - md5.length = 32
     *
     * We obtain the formula:
     *
     *   FileNameLength = 2*(MaxNameLength / 4) + 2.marker.length + 32 + 6
     *
     * (+6 for ".class"). MaxNameLength can therefore be computed as follows:
     */
    val marker = "$$$$"
    val MaxNameLength = math.min(
      settings.maxClassfileName.value - 6,
      2 * (settings.maxClassfileName.value - 6 - 2*marker.length - 32)
    )
    def toMD5(s: String, edge: Int): String = {
      val prefix = s take edge
      val suffix = s takeRight edge

      val cs = s.toArray
      val bytes = Codec toUTF8 cs
      md5 update bytes
      val md5chars = (md5.digest() map (b => (b & 0xFF).toHexString)).mkString

      prefix + marker + md5chars + marker + suffix
    }
    def apply(s: String): String = (
      if (s.length <= MaxNameLength) s
      else toMD5(s, MaxNameLength / 4)
    )
  }

  abstract class CommonNames extends NamesApi {
    type NameType >: Null <: Name
    // Masking some implicits so as to allow our targeted => NameType.
    protected val stringToTermName = null
    protected val stringToTypeName = null
    protected implicit def createNameType(name: String): NameType

    def flattenedName(segments: Name*): NameType =
      compactify(segments mkString NAME_JOIN_STRING)

    val MODULE_SUFFIX_STRING: String = NameTransformer.MODULE_SUFFIX_STRING
    val NAME_JOIN_STRING: String     = NameTransformer.NAME_JOIN_STRING
    val SINGLETON_SUFFIX: String     = ".type"

    val ANON_CLASS_NAME: NameType    = "$anon"
    val ANON_FUN_NAME: NameType      = "$anonfun"
    val EMPTY: NameType              = ""
    val EMPTY_PACKAGE_NAME: NameType = "<empty>"
    val IMPL_CLASS_SUFFIX            = "$class"
    val IMPORT: NameType             = "<import>"
    val MODULE_SUFFIX_NAME: NameType = MODULE_SUFFIX_STRING
    val MODULE_VAR_SUFFIX: NameType  = "$module"
    val PACKAGE: NameType            = "package"
    val ROOT: NameType               = "<root>"
    val SPECIALIZED_SUFFIX: NameType = "$sp"

    // value types (and AnyRef) are all used as terms as well
    // as (at least) arguments to the @specialize annotation.
    final val Boolean: NameType = "Boolean"
    final val Byte: NameType    = "Byte"
    final val Char: NameType    = "Char"
    final val Double: NameType  = "Double"
    final val Float: NameType   = "Float"
    final val Int: NameType     = "Int"
    final val Long: NameType    = "Long"
    final val Short: NameType   = "Short"
    final val Unit: NameType    = "Unit"

    // some types whose companions we utilize
    final val AnyRef: NameType     = "AnyRef"
    final val Array: NameType      = "Array"
    final val List: NameType       = "List"
    final val Seq: NameType        = "Seq"
    final val Symbol: NameType     = "Symbol"
    final val WeakTypeTag: NameType = "WeakTypeTag"
    final val TypeTag : NameType   = "TypeTag"
    final val Expr: NameType       = "Expr"
    final val String: NameType     = "String"

    // fictions we use as both types and terms
    final val ERROR: NameType    = "<error>"
    final val NO_NAME: NameType  = "<none>"  // formerly NOSYMBOL
    final val WILDCARD: NameType = "_"
  }

  /** This should be the first trait in the linearization. */
  // abstract class Keywords extends CommonNames {
  abstract class Keywords extends {
    private val kw = new KeywordSetBuilder

    final val ABSTRACTkw: TermName  = kw("abstract")
    final val CASEkw: TermName      = kw("case")
    final val CLASSkw: TermName     = kw("class")
    final val CATCHkw: TermName     = kw("catch")
    final val DEFkw: TermName       = kw("def")
    final val DOkw: TermName        = kw("do")
    final val ELSEkw: TermName      = kw("else")
    final val EXTENDSkw: TermName   = kw("extends")
    final val FALSEkw: TermName     = kw("false")
    final val FINALkw: TermName     = kw("final")
    final val FINALLYkw: TermName   = kw("finally")
    final val FORkw: TermName       = kw("for")
    final val FORSOMEkw: TermName   = kw("forSome")
    final val IFkw: TermName        = kw("if")
    final val IMPLICITkw: TermName  = kw("implicit")
    final val IMPORTkw: TermName    = kw("import")
    final val LAZYkw: TermName      = kw("lazy")
    final val MACROkw: TermName     = kw("macro")
    final val MATCHkw: TermName     = kw("match")
    final val NEWkw: TermName       = kw("new")
    final val NULLkw: TermName      = kw("null")
    final val OBJECTkw: TermName    = kw("object")
    final val OVERRIDEkw: TermName  = kw("override")
    final val PACKAGEkw: TermName   = kw("package")
    final val PRIVATEkw: TermName   = kw("private")
    final val PROTECTEDkw: TermName = kw("protected")
    final val RETURNkw: TermName    = kw("return")
    final val SEALEDkw: TermName    = kw("sealed")
    final val SUPERkw: TermName     = kw("super")
    final val THENkw: TermName      = kw("then")
    final val THISkw: TermName      = kw("this")
    final val THROWkw: TermName     = kw("throw")
    final val TRAITkw: TermName     = kw("trait")
    final val TRUEkw: TermName      = kw("true")
    final val TRYkw: TermName       = kw("try")
    final val TYPEkw: TermName      = kw("type")
    final val VALkw: TermName       = kw("val")
    final val VARkw: TermName       = kw("var")
    final val WITHkw: TermName      = kw("with")
    final val WHILEkw: TermName     = kw("while")
    final val YIELDkw: TermName     = kw("yield")
    final val DOTkw: TermName       = kw(".")
    final val USCOREkw: TermName    = kw("_")
    final val COLONkw: TermName     = kw(":")
    final val EQUALSkw: TermName    = kw("=")
    final val ARROWkw: TermName     = kw("=>")
    final val LARROWkw: TermName    = kw("<-")
    final val SUBTYPEkw: TermName   = kw("<:")
    final val VIEWBOUNDkw: TermName = kw("<%")
    final val SUPERTYPEkw: TermName = kw(">:")
    final val HASHkw: TermName      = kw("#")
    final val ATkw: TermName        = kw("@")

    final val keywords = kw.result
  } with CommonNames {
    final val javaKeywords = new JavaKeywords()
  }

  abstract class TypeNames extends Keywords with TypeNamesApi {
    override type NameType = TypeName

    protected implicit def createNameType(name: String): TypeName = newTypeNameCached(name)

    final val BYNAME_PARAM_CLASS_NAME: NameType        = "<byname>"
    final val EQUALS_PATTERN_NAME: NameType            = "<equals>"
    final val JAVA_REPEATED_PARAM_CLASS_NAME: NameType = "<repeated...>"
    final val LOCAL_CHILD: NameType                    = "<local child>"
    final val REFINE_CLASS_NAME: NameType              = "<refinement>"
    final val REPEATED_PARAM_CLASS_NAME: NameType      = "<repeated>"
    final val WILDCARD_STAR: NameType                  = "_*"
    final val REIFY_TREECREATOR_PREFIX: NameType       = "$treecreator"
    final val REIFY_TYPECREATOR_PREFIX: NameType       = "$typecreator"

    final val Any: NameType             = "Any"
    final val AnyVal: NameType          = "AnyVal"
    final val Mirror: NameType          = "Mirror"
    final val Nothing: NameType         = "Nothing"
    final val Null: NameType            = "Null"
    final val Object: NameType          = "Object"
    final val PrefixType: NameType      = "PrefixType"
    final val Product: NameType         = "Product"
    final val Serializable: NameType    = "Serializable"
    final val Singleton: NameType       = "Singleton"
    final val Throwable: NameType       = "Throwable"

    final val Annotation: NameType          = "Annotation"
    final val ClassfileAnnotation: NameType = "ClassfileAnnotation"
    final val ClassManifest: NameType       = "ClassManifest"
    final val Enum: NameType                = "Enum"
    final val Group: NameType               = "Group"
    final val Tree: NameType                = "Tree"
    final val Type : NameType               = "Type"

    // Annotation simple names, used in Namer
    final val BeanPropertyAnnot: NameType = "BeanProperty"
    final val BooleanBeanPropertyAnnot: NameType = "BooleanBeanProperty"
    final val bridgeAnnot: NameType = "bridge"

    // Classfile Attributes
    final val AnnotationDefaultATTR: NameType      = "AnnotationDefault"
    final val BridgeATTR: NameType                 = "Bridge"
    final val CodeATTR: NameType                   = "Code"
    final val ConstantValueATTR: NameType          = "ConstantValue"
    final val DeprecatedATTR: NameType             = "Deprecated"
    final val ExceptionsATTR: NameType             = "Exceptions"
    final val InnerClassesATTR: NameType           = "InnerClasses"
    final val LocalVariableTableATTR: NameType     = "LocalVariableTable"
    final val RuntimeAnnotationATTR: NameType      = "RuntimeVisibleAnnotations"   // RetentionPolicy.RUNTIME
    final val RuntimeParamAnnotationATTR: NameType = "RuntimeVisibleParameterAnnotations" // RetentionPolicy.RUNTIME (annotations on parameters)
    final val ScalaATTR: NameType                  = "Scala"
    final val ScalaSignatureATTR: NameType         = "ScalaSig"
    final val SignatureATTR: NameType              = "Signature"
    final val SourceFileATTR: NameType             = "SourceFile"
    final val SyntheticATTR: NameType              = "Synthetic"

    def dropSingletonName(name: Name): TypeName = (name dropRight SINGLETON_SUFFIX.length).toTypeName
    def singletonName(name: Name): TypeName     = (name append SINGLETON_SUFFIX).toTypeName
    def implClassName(name: Name): TypeName     = (name append IMPL_CLASS_SUFFIX).toTypeName
    def interfaceName(implname: Name): TypeName = (implname dropRight IMPL_CLASS_SUFFIX.length).toTypeName
  }

  abstract class TermNames extends Keywords with TermNamesApi {
    override type NameType = TermName

    protected implicit def createNameType(name: String): TermName = newTermNameCached(name)

    /** Base strings from which synthetic names are derived. */
    val BITMAP_PREFIX                 = "bitmap$"
    val CHECK_IF_REFUTABLE_STRING     = "check$ifrefutable$"
    val DEFAULT_GETTER_STRING         = "$default$"
    val DEFAULT_GETTER_INIT_STRING    = "$lessinit$greater" // CONSTRUCTOR.encoded, less is more
    val DO_WHILE_PREFIX               = "doWhile$"
    val EVIDENCE_PARAM_PREFIX         = "evidence$"
    val EXCEPTION_RESULT_PREFIX       = "exceptionResult"
    val EXPAND_SEPARATOR_STRING       = "$$"
    val INTERPRETER_IMPORT_WRAPPER    = "$iw"
    val LOCALDUMMY_PREFIX             = "<local "       // owner of local blocks
    val PROTECTED_PREFIX              = "protected$"
    val PROTECTED_SET_PREFIX          = PROTECTED_PREFIX + "set"
    val SUPER_PREFIX_STRING           = "super$"
    val TRAIT_SETTER_SEPARATOR_STRING = "$_setter_$"
    val WHILE_PREFIX                  = "while$"

    // Compiler internal names
    val ANYname: NameType                  = "<anyname>"
    val CONSTRUCTOR: NameType              = "<init>"
    val EQEQ_LOCAL_VAR: NameType           = "eqEqTemp$"
    val FAKE_LOCAL_THIS: NameType          = "this$"
    val INITIALIZER: NameType              = CONSTRUCTOR // Is this buying us something?
    val LAZY_LOCAL: NameType               = "$lzy"
    val LAZY_SLOW_SUFFIX: NameType         = "$lzycompute"
    val LOCAL_SUFFIX_STRING                = " "
    val UNIVERSE_BUILD_PREFIX: NameType    = "$u.build."
    val UNIVERSE_PREFIX: NameType          = "$u."
    val UNIVERSE_SHORT: NameType           = "$u"
    val MIRROR_PREFIX: NameType            = "$m."
    val MIRROR_SHORT: NameType             = "$m"
    val MIRROR_UNTYPED: NameType           = "$m$untyped"
    val REIFY_FREE_PREFIX: NameType        = "free$"
    val REIFY_FREE_THIS_SUFFIX: NameType   = "$this"
    val REIFY_FREE_VALUE_SUFFIX: NameType  = "$value"
    val REIFY_SYMDEF_PREFIX: NameType      = "symdef$"
    val MIXIN_CONSTRUCTOR: NameType        = "$init$"
    val MODULE_INSTANCE_FIELD: NameType    = NameTransformer.MODULE_INSTANCE_NAME  // "MODULE$"
    val OUTER: NameType                    = "$outer"
    val OUTER_LOCAL: NameType              = OUTER + LOCAL_SUFFIX_STRING // "$outer ", note the space
    val OUTER_SYNTH: NameType              = "<outer>" // emitted by virtual pattern matcher, replaced by outer accessor in explicitouter
    val ROOTPKG: NameType                  = "_root_"
    val SELECTOR_DUMMY: NameType           = "<unapply-selector>"
    val SELF: NameType                     = "$this"
    val SETTER_SUFFIX: NameType            = encode("_=")
    val SPECIALIZED_INSTANCE: NameType     = "specInstance$"
    val STAR: NameType                     = "*"
    val THIS: NameType                     = "_$this"

    @deprecated("Use SPECIALIZED_SUFFIX", "2.10.0")
    def SPECIALIZED_SUFFIX_STRING = SPECIALIZED_SUFFIX.toString
    @deprecated("Use SPECIALIZED_SUFFIX", "2.10.0")
    def SPECIALIZED_SUFFIX_NAME: TermName = SPECIALIZED_SUFFIX.toTermName

    def isConstructorName(name: Name)       = name == CONSTRUCTOR || name == MIXIN_CONSTRUCTOR
    def isExceptionResultName(name: Name)   = name startsWith EXCEPTION_RESULT_PREFIX
    def isImplClassName(name: Name)         = name endsWith IMPL_CLASS_SUFFIX
    def isLocalDummyName(name: Name)        = name startsWith LOCALDUMMY_PREFIX
    def isLocalName(name: Name)             = name endsWith LOCAL_SUFFIX_STRING
    def isLoopHeaderLabel(name: Name)       = (name startsWith WHILE_PREFIX) || (name startsWith DO_WHILE_PREFIX)
    def isProtectedAccessorName(name: Name) = name startsWith PROTECTED_PREFIX
    def isReplWrapperName(name: Name)       = name containsName INTERPRETER_IMPORT_WRAPPER
    def isSetterName(name: Name)            = name endsWith SETTER_SUFFIX
    def isTraitSetterName(name: Name)       = isSetterName(name) && (name containsName TRAIT_SETTER_SEPARATOR_STRING)
    def isSingletonName(name: Name)         = name endsWith SINGLETON_SUFFIX
    def isModuleName(name: Name)            = name endsWith MODULE_SUFFIX_NAME

    /** Is name a variable name? */
    def isVariableName(name: Name): Boolean = {
      val first = name.startChar
      (    ((first.isLower && first.isLetter) || first == '_')
        && (name != nme.false_)
        && (name != nme.true_)
        && (name != nme.null_)
      )
    }

    def isOpAssignmentName(name: Name) = name match {
      case raw.NE | raw.LE | raw.GE | EMPTY => false
      case _                                =>
      name.endChar == '=' && name.startChar != '=' && isOperatorPart(name.startChar)
    }

    /** The expanded name of `name` relative to this class `base` with given `separator`
     */
    def expandedName(name: TermName, base: Symbol, separator: String = EXPAND_SEPARATOR_STRING): TermName =
      newTermNameCached(base.fullName('$') + separator + name)

    /** The expanded setter name of `name` relative to this class `base`
    */
    def expandedSetterName(name: TermName, base: Symbol): TermName =
      expandedName(name, base, separator = TRAIT_SETTER_SEPARATOR_STRING)

    /** If `name` is an expandedName name, the original name.
    *  Otherwise `name` itself.
    */
    def originalName(name: Name): Name = {
      var i = name.length
      while (i >= 2 && !(name.charAt(i - 1) == '$' && name.charAt(i - 2) == '$')) i -= 1
      if (i >= 2) {
        while (i >= 3 && name.charAt(i - 3) == '$') i -= 1
        name.subName(i, name.length)
      } else name
    }

    def unspecializedName(name: Name): Name = (
      if (name endsWith SPECIALIZED_SUFFIX)
      name.subName(0, name.lastIndexOf('m') - 1)
      else name
    )

    /** Return the original name and the types on which this name
    *  is specialized. For example,
    *  {{{
    *     splitSpecializedName("foo$mIcD$sp") == ('foo', "I", "D")
    *  }}}
    *  `foo$mIcD$sp` is the name of a method specialized on two type
    *  parameters, the first one belonging to the method itself, on Int,
    *  and another one belonging to the enclosing class, on Double.
    */
    def splitSpecializedName(name: Name): (Name, String, String) =
    if (name endsWith SPECIALIZED_SUFFIX) {
      val name1 = name dropRight SPECIALIZED_SUFFIX.length
      val idxC  = name1 lastIndexOf 'c'
      val idxM  = name1 lastIndexOf 'm'

      (name1.subName(0, idxM - 1),
      name1.subName(idxC + 1, name1.length).toString,
      name1.subName(idxM + 1, idxC).toString)
    } else
    (name, "", "")

    def getterName(name: TermName): TermName     = if (isLocalName(name)) localToGetter(name) else name
    def getterToLocal(name: TermName): TermName  = name append LOCAL_SUFFIX_STRING
    def getterToSetter(name: TermName): TermName = name append SETTER_SUFFIX
    def localToGetter(name: TermName): TermName  = name dropRight LOCAL_SUFFIX_STRING.length

    def dropLocalSuffix(name: Name): Name  = if (name endsWith ' ') name dropRight 1 else name

    def setterToGetter(name: TermName): TermName = {
      val p = name.pos(TRAIT_SETTER_SEPARATOR_STRING)
      if (p < name.length)
      setterToGetter(name drop (p + TRAIT_SETTER_SEPARATOR_STRING.length))
      else
      name.subName(0, name.length - SETTER_SUFFIX.length)
    }

    // Nominally, name$default$N, encoded for <init>
    def defaultGetterName(name: Name, pos: Int): TermName = {
      val prefix = if (isConstructorName(name)) DEFAULT_GETTER_INIT_STRING else name
      newTermName(prefix + DEFAULT_GETTER_STRING + pos)
    }
    // Nominally, name from name$default$N, CONSTRUCTOR for <init>
    def defaultGetterToMethod(name: Name): TermName = {
      val p = name.pos(DEFAULT_GETTER_STRING)
      if (p < name.length) {
        val q = name.toTermName.subName(0, p)
        // i.e., if (q.decoded == CONSTRUCTOR.toString) CONSTRUCTOR else q
        if (q.toString == DEFAULT_GETTER_INIT_STRING) CONSTRUCTOR else q
      } else name.toTermName
    }

    def stripModuleSuffix(name: Name): Name = (
      if (isModuleName(name)) name dropRight MODULE_SUFFIX_STRING.length else name
    )
    def localDummyName(clazz: Symbol): TermName = newTermName(LOCALDUMMY_PREFIX + clazz.name + ">")
    def superName(name: Name): TermName         = newTermName(SUPER_PREFIX_STRING + name)

    /** The name of an accessor for protected symbols. */
    def protName(name: Name): TermName = newTermName(PROTECTED_PREFIX + name)

    /** The name of a setter for protected symbols. Used for inherited Java fields. */
    def protSetterName(name: Name): TermName = newTermName(PROTECTED_SET_PREFIX + name)

    final val Nil: NameType                 = "Nil"
    final val Predef: NameType              = "Predef"

    val _1 : NameType  = "_1"
    val _2 : NameType  = "_2"
    val _3 : NameType  = "_3"
    val _4 : NameType  = "_4"
    val _5 : NameType  = "_5"
    val _6 : NameType  = "_6"
    val _7 : NameType  = "_7"
    val _8 : NameType  = "_8"
    val _9 : NameType  = "_9"
    val _10 : NameType = "_10"
    val _11 : NameType = "_11"
    val _12 : NameType = "_12"
    val _13 : NameType = "_13"
    val _14 : NameType = "_14"
    val _15 : NameType = "_15"
    val _16 : NameType = "_16"
    val _17 : NameType = "_17"
    val _18 : NameType = "_18"
    val _19 : NameType = "_19"
    val _20 : NameType = "_20"
    val _21 : NameType = "_21"
    val _22 : NameType = "_22"

    val x_0 : NameType  = "x$0"
    val x_1 : NameType  = "x$1"
    val x_2 : NameType  = "x$2"
    val x_3 : NameType  = "x$3"
    val x_4 : NameType  = "x$4"
    val x_5 : NameType  = "x$5"
    val x_6 : NameType  = "x$6"
    val x_7 : NameType  = "x$7"
    val x_8 : NameType  = "x$8"
    val x_9 : NameType  = "x$9"

    @switch def syntheticParamName(i: Int): TermName = i match {
      case 0  => nme.x_0
      case 1  => nme.x_1
      case 2  => nme.x_2
      case 3  => nme.x_3
      case 4  => nme.x_4
      case 5  => nme.x_5
      case 6  => nme.x_6
      case 7  => nme.x_7
      case 8  => nme.x_8
      case 9  => nme.x_9
      case _  => newTermName("x$" + i)
    }

    @switch def productAccessorName(j: Int): TermName = j match {
      case 1  => nme._1
      case 2  => nme._2
      case 3  => nme._3
      case 4  => nme._4
      case 5  => nme._5
      case 6  => nme._6
      case 7  => nme._7
      case 8  => nme._8
      case 9  => nme._9
      case 10 => nme._10
      case 11 => nme._11
      case 12 => nme._12
      case 13 => nme._13
      case 14 => nme._14
      case 15 => nme._15
      case 16 => nme._16
      case 17 => nme._17
      case 18 => nme._18
      case 19 => nme._19
      case 20 => nme._20
      case 21 => nme._21
      case 22 => nme._22
      case _  => newTermName("_" + j)
    }

    val ??? = encode("???")

    val wrapRefArray: NameType     = "wrapRefArray"
    val wrapByteArray: NameType    = "wrapByteArray"
    val wrapShortArray: NameType   = "wrapShortArray"
    val wrapCharArray: NameType    = "wrapCharArray"
    val wrapIntArray: NameType     = "wrapIntArray"
    val wrapLongArray: NameType    = "wrapLongArray"
    val wrapFloatArray: NameType   = "wrapFloatArray"
    val wrapDoubleArray: NameType  = "wrapDoubleArray"
    val wrapBooleanArray: NameType = "wrapBooleanArray"
    val wrapUnitArray: NameType    = "wrapUnitArray"
    val genericWrapArray: NameType = "genericWrapArray"

    // Compiler utilized names

    val AnnotatedType: NameType        = "AnnotatedType"
    val Annotation: NameType           = "Annotation"
    val Any: NameType                  = "Any"
    val AnyVal: NameType               = "AnyVal"
    val ArrayAnnotArg: NameType        = "ArrayAnnotArg"
    val ConstantType: NameType         = "ConstantType"
    val EmptyPackage: NameType         = "EmptyPackage"
    val EmptyPackageClass: NameType    = "EmptyPackageClass"
    val Flag : NameType                = "Flag"
    val Ident: NameType                = "Ident"
    val Import: NameType               = "Import"
    val Literal: NameType              = "Literal"
    val LiteralAnnotArg: NameType      = "LiteralAnnotArg"
    val Modifiers: NameType            = "Modifiers"
    val NestedAnnotArg: NameType       = "NestedAnnotArg"
    val NoFlags: NameType              = "NoFlags"
    val NoSymbol: NameType             = "NoSymbol"
    val Nothing: NameType              = "Nothing"
    val Null: NameType                 = "Null"
    val Object: NameType               = "Object"
    val RootPackage: NameType          = "RootPackage"
    val RootClass: NameType            = "RootClass"
    val Select: NameType               = "Select"
    val StringContext: NameType        = "StringContext"
    val This: NameType                 = "This"
    val ThisType: NameType             = "ThisType"
    val Tuple2: NameType               = "Tuple2"
    val TYPE_ : NameType               = "TYPE"
    val TypeRef: NameType              = "TypeRef"
    val TypeTree: NameType             = "TypeTree"
    val UNIT : NameType                = "UNIT"
    val add_ : NameType                = "add"
    val annotation: NameType           = "annotation"
    val anyValClass: NameType          = "anyValClass"
    val apply: NameType                = "apply"
    val applyDynamic: NameType         = "applyDynamic"
    val applyDynamicNamed: NameType    = "applyDynamicNamed"
    val applyOrElse: NameType          = "applyOrElse"
    val args : NameType                = "args"
    val argv : NameType                = "argv"
    val arrayClass: NameType           = "arrayClass"
    val array_apply : NameType         = "array_apply"
    val array_clone : NameType         = "array_clone"
    val array_length : NameType        = "array_length"
    val array_update : NameType        = "array_update"
    val asModule: NameType             = "asModule"
    val asType: NameType               = "asType"
    val asInstanceOf_ : NameType       = "asInstanceOf"
    val asInstanceOf_Ob : NameType     = "$asInstanceOf"
    val box: NameType                  = "box"
    val build : NameType               = "build"
    val bytes: NameType                = "bytes"
    val canEqual_ : NameType           = "canEqual"
    val checkInitialized: NameType     = "checkInitialized"
    val classOf: NameType              = "classOf"
    val clone_ : NameType              = "clone"
    val conforms: NameType             = "conforms"
    val copy: NameType                 = "copy"
    val currentMirror: NameType        = "currentMirror"
    val delayedInit: NameType          = "delayedInit"
    val delayedInitArg: NameType       = "delayedInit$body"
    val drop: NameType                 = "drop"
    val elem: NameType                 = "elem"
    val emptyValDef: NameType          = "emptyValDef"
    val ensureAccessible : NameType    = "ensureAccessible"
    val eq: NameType                   = "eq"
    val equalsNumChar : NameType       = "equalsNumChar"
    val equalsNumNum : NameType        = "equalsNumNum"
    val equalsNumObject : NameType     = "equalsNumObject"
    val equals_ : NameType             = "equals"
    val error: NameType                = "error"
    val ex: NameType                   = "ex"
    val experimental: NameType         = "experimental"
    val f: NameType                    = "f"
    val false_ : NameType              = "false"
    val filter: NameType               = "filter"
    val finalize_ : NameType           = "finalize"
    val find_ : NameType               = "find"
    val flagsFromBits : NameType       = "flagsFromBits"
    val flatMap: NameType              = "flatMap"
    val foreach: NameType              = "foreach"
    val get: NameType                  = "get"
    val hashCode_ : NameType           = "hashCode"
    val hash_ : NameType               = "hash"
    val implicitly: NameType           = "implicitly"
    val in: NameType                   = "in"
    val inlinedEquals: NameType        = "inlinedEquals"
    val isArray: NameType              = "isArray"
    val isDefinedAt: NameType          = "isDefinedAt"
    val isEmpty: NameType              = "isEmpty"
    val isInstanceOf_ : NameType       = "isInstanceOf"
    val isInstanceOf_Ob : NameType     = "$isInstanceOf"
    val java: NameType                 = "java"
    val key: NameType                  = "key"
    val lang: NameType                 = "lang"
    val length: NameType               = "length"
    val lengthCompare: NameType        = "lengthCompare"
    val macroContext : NameType        = "c"
    val main: NameType                 = "main"
    val manifestToTypeTag: NameType    = "manifestToTypeTag"
    val map: NameType                  = "map"
    val materializeClassTag: NameType  = "materializeClassTag"
    val materializeWeakTypeTag: NameType = "materializeWeakTypeTag"
    val materializeTypeTag: NameType   = "materializeTypeTag"
    val moduleClass : NameType         = "moduleClass"
    val ne: NameType                   = "ne"
    val newArray: NameType             = "newArray"
    val newFreeTerm: NameType          = "newFreeTerm"
    val newFreeType: NameType          = "newFreeType"
    val newNestedSymbol: NameType      = "newNestedSymbol"
    val newScopeWith: NameType         = "newScopeWith"
    val nmeNewTermName: NameType       = "newTermName"
    val nmeNewTypeName: NameType       = "newTypeName"
    val notifyAll_ : NameType          = "notifyAll"
    val notify_ : NameType             = "notify"
    val null_ : NameType               = "null"
<<<<<<< HEAD
=======
    val ofDim: NameType                = "ofDim"
    val origin: NameType               = "origin"
    val pendingSuperCall: NameType     = "pendingSuperCall"
>>>>>>> 0fd2d80e
    val prefix : NameType              = "prefix"
    val productArity: NameType         = "productArity"
    val productElement: NameType       = "productElement"
    val productIterator: NameType      = "productIterator"
    val productPrefix: NameType        = "productPrefix"
    val readResolve: NameType          = "readResolve"
    val reify : NameType               = "reify"
    val rootMirror : NameType          = "rootMirror"
    val runtime: NameType              = "runtime"
    val runtimeClass: NameType         = "runtimeClass"
    val runtimeMirror: NameType        = "runtimeMirror"
    val scala_ : NameType              = "scala"
    val selectDynamic: NameType        = "selectDynamic"
    val selectOverloadedMethod: NameType = "selectOverloadedMethod"
    val selectTerm: NameType           = "selectTerm"
    val selectType: NameType           = "selectType"
    val self: NameType                 = "self"
    val setAnnotations: NameType       = "setAnnotations"
    val setSymbol: NameType            = "setSymbol"
    val setType: NameType              = "setType"
    val setTypeSignature: NameType     = "setTypeSignature"
    val splice: NameType               = "splice"
    val staticClass : NameType         = "staticClass"
    val staticModule : NameType        = "staticModule"
    val staticPackage : NameType       = "staticPackage"
    val synchronized_ : NameType       = "synchronized"
    val this_ : NameType               = "this"
    val thisPrefix : NameType          = "thisPrefix"
    val toArray: NameType              = "toArray"
    val toObjectArray : NameType       = "toObjectArray"
    val toString_ : NameType           = "toString"
    val toTypeConstructor: NameType    = "toTypeConstructor"
    val tpe : NameType                 = "tpe"
    val tree : NameType                = "tree"
    val true_ : NameType               = "true"
    val typedProductIterator: NameType = "typedProductIterator"
    val typeTagToManifest: NameType    = "typeTagToManifest"
    val unapply: NameType              = "unapply"
    val unapplySeq: NameType           = "unapplySeq"
    val unbox: NameType                = "unbox"
    val universe: NameType             = "universe"
    val update: NameType               = "update"
    val updateDynamic: NameType        = "updateDynamic"
    val value: NameType                = "value"
    val valueOf : NameType             = "valueOf"
    val values : NameType              = "values"
    val view_ : NameType               = "view"
    val wait_ : NameType               = "wait"
    val withFilter: NameType           = "withFilter"

    // unencoded operators
    object raw {
      final val BANG : NameType  = "!"
      final val BAR  : NameType  = "|"
      final val DOLLAR: NameType = "$"
      final val GE: NameType     = ">="
      final val LE: NameType     = "<="
      final val MINUS: NameType  = "-"
      final val NE: NameType     = "!="
      final val PLUS : NameType  = "+"
      final val STAR : NameType  = "*"
      final val TILDE: NameType  = "~"

      final val isUnary: Set[Name] = Set(MINUS, PLUS, TILDE, BANG)
    }

    // value-conversion methods
    val toByte: NameType   = "toByte"
    val toShort: NameType  = "toShort"
    val toChar: NameType   = "toChar"
    val toInt: NameType    = "toInt"
    val toLong: NameType   = "toLong"
    val toFloat: NameType  = "toFloat"
    val toDouble: NameType = "toDouble"

    // primitive operation methods for structual types mostly
    // overlap with the above, but not for these two.
    val toCharacter: NameType = "toCharacter"
    val toInteger: NameType   = "toInteger"

    def newLazyValSlowComputeName(lzyValName: Name) = lzyValName append LAZY_SLOW_SUFFIX

    // ASCII names for operators
    val ADD      = encode("+")
    val AND      = encode("&")
    val ASR      = encode(">>")
    val DIV      = encode("/")
    val EQ       = encode("==")
    val EQL      = encode("=")
    val GE       = encode(">=")
    val GT       = encode(">")
    val HASHHASH = encode("##")
    val LE       = encode("<=")
    val LSL      = encode("<<")
    val LSR      = encode(">>>")
    val LT       = encode("<")
    val MINUS    = encode("-")
    val MOD      = encode("%")
    val MUL      = encode("*")
    val NE       = encode("!=")
    val OR       = encode("|")
    val PLUS     = ADD    // technically redundant, but ADD looks funny with MINUS
    val SUB      = MINUS  // ... as does SUB with PLUS
    val XOR      = encode("^")
    val ZAND     = encode("&&")
    val ZOR      = encode("||")

    // unary operators
    val UNARY_~ = encode("unary_~")
    val UNARY_+ = encode("unary_+")
    val UNARY_- = encode("unary_-")
    val UNARY_! = encode("unary_!")

    // Grouped here so Cleanup knows what tests to perform.
    val CommonOpNames   = Set[Name](OR, XOR, AND, EQ, NE)
    val BooleanOpNames  = Set[Name](ZOR, ZAND, UNARY_!) ++ CommonOpNames

    val add: NameType                    = "add"
    val complement: NameType             = "complement"
    val divide: NameType                 = "divide"
    val multiply: NameType               = "multiply"
    val negate: NameType                 = "negate"
    val positive: NameType               = "positive"
    val shiftLogicalRight: NameType      = "shiftLogicalRight"
    val shiftSignedLeft: NameType        = "shiftSignedLeft"
    val shiftSignedRight: NameType       = "shiftSignedRight"
    val subtract: NameType               = "subtract"
    val takeAnd: NameType                = "takeAnd"
    val takeConditionalAnd: NameType     = "takeConditionalAnd"
    val takeConditionalOr: NameType      = "takeConditionalOr"
    val takeModulo: NameType             = "takeModulo"
    val takeNot: NameType                = "takeNot"
    val takeOr: NameType                 = "takeOr"
    val takeXor: NameType                = "takeXor"
    val testEqual: NameType              = "testEqual"
    val testGreaterOrEqualThan: NameType = "testGreaterOrEqualThan"
    val testGreaterThan: NameType        = "testGreaterThan"
    val testLessOrEqualThan: NameType    = "testLessOrEqualThan"
    val testLessThan: NameType           = "testLessThan"
    val testNotEqual: NameType           = "testNotEqual"

    def toUnaryName(name: TermName): TermName = name match {
      case raw.MINUS => UNARY_-
      case raw.PLUS  => UNARY_+
      case raw.TILDE => UNARY_~
      case raw.BANG  => UNARY_!
      case _         => name
    }
    /** The name of a method which stands in for a primitive operation
     *  during structural type dispatch.
     */
    def primitiveInfixMethodName(name: Name): TermName = name match {
      case OR   => takeOr
      case XOR  => takeXor
      case AND  => takeAnd
      case EQ   => testEqual
      case NE   => testNotEqual
      case ADD  => add
      case SUB  => subtract
      case MUL  => multiply
      case DIV  => divide
      case MOD  => takeModulo
      case LSL  => shiftSignedLeft
      case LSR  => shiftLogicalRight
      case ASR  => shiftSignedRight
      case LT   => testLessThan
      case LE   => testLessOrEqualThan
      case GE   => testGreaterOrEqualThan
      case GT   => testGreaterThan
      case ZOR  => takeConditionalOr
      case ZAND => takeConditionalAnd
      case _    => NO_NAME
    }
    /** Postfix/prefix, really.
     */
    def primitivePostfixMethodName(name: Name): TermName = name match {
      case UNARY_!    => takeNot
      case UNARY_+    => positive
      case UNARY_-    => negate
      case UNARY_~    => complement
      case `toByte`   => toByte
      case `toShort`  => toShort
      case `toChar`   => toCharacter
      case `toInt`    => toInteger
      case `toLong`   => toLong
      case `toFloat`  => toFloat
      case `toDouble` => toDouble
      case _          => NO_NAME
    }

    def primitiveMethodName(name: Name): TermName =
      primitiveInfixMethodName(name) match {
        case NO_NAME => primitivePostfixMethodName(name)
        case name => name
      }

    /** Translate a String into a list of simple TypeNames and TermNames.
     *  In all segments before the last, type/term is determined by whether
     *  the following separator char is '.' or '#'.  In the last segment,
     *  the argument "assumeTerm" determines it.  Examples:
     *
     *  package foo {
     *    object Lorax { object Wog ; class Wog }
     *    class Lorax  { object Zax ; class Zax }
     *  }
     *
     *  f("foo.Lorax", true)   == List("foo": Term, "Lorax": Term) // object Lorax
     *  f("foo.Lorax", false)  == List("foo": Term, "Lorax": Type) // class Lorax
     *  f("Lorax.Wog", true)   == List("Lorax": Term, "Wog": Term) // object Wog
     *  f("Lorax.Wog", false)  == List("Lorax": Term, "Wog": Type) // class Wog
     *  f("Lorax#Zax", true)   == List("Lorax": Type, "Zax": Term) // object Zax
     *  f("Lorax#Zax", false)  == List("Lorax": Type, "Zax": Type) // class Zax
     *
     *  Note that in actual scala syntax you cannot refer to object Zax without an
     *  instance of Lorax, so Lorax#Zax could only mean the type.  One might think
     *  that Lorax#Zax.type would work, but this is not accepted by the parser.
     *  For the purposes of referencing that object, the syntax is allowed.
     */
    def segments(name: String, assumeTerm: Boolean): List[Name] = {
      def mkName(str: String, term: Boolean): Name =
        if (term) newTermName(str) else newTypeName(str)

      name.indexWhere(ch => ch == '.' || ch == '#') match {
        // it's the last segment: the parameter tells us whether type or term
        case -1     => if (name == "") scala.Nil else scala.List(mkName(name, assumeTerm))
        // otherwise, we can tell based on whether '#' or '.' is the following char.
        case idx    =>
          val (simple, div, rest) = (name take idx, name charAt idx, name drop idx + 1)
          mkName(simple, div == '.') :: segments(rest, assumeTerm)
      }
    }

    def newBitmapName(bitmapPrefix: Name, n: Int) = bitmapPrefix append ("" + n)

    val BITMAP_NORMAL: NameType              = BITMAP_PREFIX + ""           // initialization bitmap for public/protected lazy vals
    val BITMAP_TRANSIENT: NameType           = BITMAP_PREFIX + "trans$"     // initialization bitmap for transient lazy vals
    val BITMAP_CHECKINIT: NameType           = BITMAP_PREFIX + "init$"      // initialization bitmap for checkinit values
    val BITMAP_CHECKINIT_TRANSIENT: NameType = BITMAP_PREFIX + "inittrans$" // initialization bitmap for transient checkinit values
  }

  object tpnme extends TypeNames { }

  /** For fully qualified type names.
   */
  object fulltpnme extends TypeNames {
    val RuntimeNothing: NameType = "scala.runtime.Nothing$"
    val RuntimeNull: NameType    = "scala.runtime.Null$"
  }

  /** Java binary names, like scala/runtime/Nothing$.
   */
  object binarynme {
    def toBinary(name: Name) = name mapName (_.replace('.', '/'))

    val RuntimeNothing = toBinary(fulltpnme.RuntimeNothing).toTypeName
    val RuntimeNull    = toBinary(fulltpnme.RuntimeNull).toTypeName
  }

  val javanme = nme.javaKeywords

  object nme extends TermNames {
    def moduleVarName(name: TermName): TermName =
      newTermNameCached("" + name + MODULE_VAR_SUFFIX)

    def getCause         = sn.GetCause
    def getClass_        = sn.GetClass
    def getMethod_       = sn.GetMethod
    def invoke_          = sn.Invoke

    val isBoxedNumberOrBoolean: NameType = "isBoxedNumberOrBoolean"
    val isBoxedNumber: NameType = "isBoxedNumber"

    val reflPolyCacheName: NameType   = "reflPoly$Cache"
    val reflClassCacheName: NameType  = "reflClass$Cache"
    val reflParamsCacheName: NameType = "reflParams$Cache"
    val reflMethodCacheName: NameType = "reflMethod$Cache"
    val reflMethodName: NameType      = "reflMethod$Method"

    @deprecated("Use a method in tpnme", "2.10.0") def dropSingletonName(name: Name): TypeName = tpnme.dropSingletonName(name)
    @deprecated("Use a method in tpnme", "2.10.0") def singletonName(name: Name): TypeName     = tpnme.singletonName(name)
    @deprecated("Use a method in tpnme", "2.10.0") def implClassName(name: Name): TypeName     = tpnme.implClassName(name)
    @deprecated("Use a method in tpnme", "2.10.0") def interfaceName(implname: Name): TypeName = tpnme.interfaceName(implname)
  }

  class JavaKeywords {
    private val kw = new KeywordSetBuilder

    final val ABSTRACTkw: TermName     = kw("abstract")
    final val ASSERTkw: TermName       = kw("assert")
    final val BOOLEANkw: TermName      = kw("boolean")
    final val BREAKkw: TermName        = kw("break")
    final val BYTEkw: TermName         = kw("byte")
    final val CASEkw: TermName         = kw("case")
    final val CATCHkw: TermName        = kw("catch")
    final val CHARkw: TermName         = kw("char")
    final val CLASSkw: TermName        = kw("class")
    final val CONSTkw: TermName        = kw("const")
    final val CONTINUEkw: TermName     = kw("continue")
    final val DEFAULTkw: TermName      = kw("default")
    final val DOkw: TermName           = kw("do")
    final val DOUBLEkw: TermName       = kw("double")
    final val ELSEkw: TermName         = kw("else")
    final val ENUMkw: TermName         = kw("enum")
    final val EXTENDSkw: TermName      = kw("extends")
    final val FINALkw: TermName        = kw("final")
    final val FINALLYkw: TermName      = kw("finally")
    final val FLOATkw: TermName        = kw("float")
    final val FORkw: TermName          = kw("for")
    final val IFkw: TermName           = kw("if")
    final val GOTOkw: TermName         = kw("goto")
    final val IMPLEMENTSkw: TermName   = kw("implements")
    final val IMPORTkw: TermName       = kw("import")
    final val INSTANCEOFkw: TermName   = kw("instanceof")
    final val INTkw: TermName          = kw("int")
    final val INTERFACEkw: TermName    = kw("interface")
    final val LONGkw: TermName         = kw("long")
    final val NATIVEkw: TermName       = kw("native")
    final val NEWkw: TermName          = kw("new")
    final val PACKAGEkw: TermName      = kw("package")
    final val PRIVATEkw: TermName      = kw("private")
    final val PROTECTEDkw: TermName    = kw("protected")
    final val PUBLICkw: TermName       = kw("public")
    final val RETURNkw: TermName       = kw("return")
    final val SHORTkw: TermName        = kw("short")
    final val STATICkw: TermName       = kw("static")
    final val STRICTFPkw: TermName     = kw("strictfp")
    final val SUPERkw: TermName        = kw("super")
    final val SWITCHkw: TermName       = kw("switch")
    final val SYNCHRONIZEDkw: TermName = kw("synchronized")
    final val THISkw: TermName         = kw("this")
    final val THROWkw: TermName        = kw("throw")
    final val THROWSkw: TermName       = kw("throws")
    final val TRANSIENTkw: TermName    = kw("transient")
    final val TRYkw: TermName          = kw("try")
    final val VOIDkw: TermName         = kw("void")
    final val VOLATILEkw: TermName     = kw("volatile")
    final val WHILEkw: TermName        = kw("while")

    final val keywords = kw.result
  }

  sealed abstract class SymbolNames {
    protected val stringToTermName = null
    protected val stringToTypeName = null
    protected implicit def createNameType(s: String): TypeName = newTypeNameCached(s)

    final val BoxedBoolean: TypeName       = "java.lang.Boolean"
    final val BoxedByte: TypeName          = "java.lang.Byte"
    final val BoxedCharacter: TypeName     = "java.lang.Character"
    final val BoxedDouble: TypeName        = "java.lang.Double"
    final val BoxedFloat: TypeName         = "java.lang.Float"
    final val BoxedInteger: TypeName       = "java.lang.Integer"
    final val BoxedLong: TypeName          = "java.lang.Long"
    final val BoxedNumber: TypeName        = "java.lang.Number"
    final val BoxedShort: TypeName         = "java.lang.Short"
    final val IOOBException: TypeName      = "java.lang.IndexOutOfBoundsException"
    final val InvTargetException: TypeName = "java.lang.reflect.InvocationTargetException"
    final val MethodAsObject: TypeName     = "java.lang.reflect.Method"
    final val NPException: TypeName        = "java.lang.NullPointerException"
    final val Object: TypeName             = "java.lang.Object"
    final val Throwable: TypeName          = "java.lang.Throwable"

    final val GetCause: TermName         = newTermName("getCause")
    final val GetClass: TermName         = newTermName("getClass")
    final val GetClassLoader: TermName   = newTermName("getClassLoader")
    final val GetMethod: TermName        = newTermName("getMethod")
    final val Invoke: TermName           = newTermName("invoke")
    final val JavaLang: TermName         = newTermName("java.lang")

    val Boxed = immutable.Map[TypeName, TypeName](
      tpnme.Boolean -> BoxedBoolean,
      tpnme.Byte    -> BoxedByte,
      tpnme.Char    -> BoxedCharacter,
      tpnme.Short   -> BoxedShort,
      tpnme.Int     -> BoxedInteger,
      tpnme.Long    -> BoxedLong,
      tpnme.Float   -> BoxedFloat,
      tpnme.Double  -> BoxedDouble
    )
  }

  lazy val sn: SymbolNames = new SymbolNames { }
}<|MERGE_RESOLUTION|>--- conflicted
+++ resolved
@@ -645,12 +645,7 @@
     val notifyAll_ : NameType          = "notifyAll"
     val notify_ : NameType             = "notify"
     val null_ : NameType               = "null"
-<<<<<<< HEAD
-=======
-    val ofDim: NameType                = "ofDim"
-    val origin: NameType               = "origin"
     val pendingSuperCall: NameType     = "pendingSuperCall"
->>>>>>> 0fd2d80e
     val prefix : NameType              = "prefix"
     val productArity: NameType         = "productArity"
     val productElement: NameType       = "productElement"
