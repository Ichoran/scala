--- conflicted
+++ resolved
@@ -162,9 +162,6 @@
     if (lb eq null) Nil else lb.result
   }
 
-<<<<<<< HEAD
-  final def flatCollect[A, B](elems: List[A])(pf: PartialFunction[A, Iterable[B]]): List[B] = {
-=======
   // compare to foldLeft[A, B](xs)
   final def foldLeft2[A1, A2, B](xs1: List[A1], xs2: List[A2])(z0: B)(f: (B, A1, A2) => B): B = {
     var ys1 = xs1
@@ -178,8 +175,7 @@
     res
   }
 
-  final def flatCollect[A, B](elems: List[A])(pf: PartialFunction[A, Traversable[B]]): List[B] = {
->>>>>>> efb9faf7
+  final def flatCollect[A, B](elems: List[A])(pf: PartialFunction[A, Iterable[B]]): List[B] = {
     val lb = new ListBuffer[B]
     for (x <- elems ; if pf isDefinedAt x)
       lb ++= pf(x)
