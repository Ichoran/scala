<?xml version="1.0" encoding="UTF-8"?>
<project version="4">
  <component name="CompilerConfiguration">
    <option name="DEFAULT_COMPILER" value="Javac" />
    <resourceExtensions />
    <wildcardResourcePatterns>
      <entry name="!?*.java" />
      <entry name="!?*.form" />
      <entry name="!?*.class" />
      <entry name="!?*.groovy" />
      <entry name="!?*.scala" />
      <entry name="!?*.flex" />
      <entry name="!?*.kt" />
      <entry name="!?*.clj" />
    </wildcardResourcePatterns>
    <annotationProcessing>
      <profile default="true" name="Default" enabled="false">
        <processorPath useClasspath="true" />
      </profile>
    </annotationProcessing>
  </component>
  <component name="CopyrightManager" default="" />
  <component name="Encoding">
    <file url="PROJECT" charset="UTF-8" />
  </component>
  <component name="EntryPointsManager">
    <entry_points version="2.0" />
  </component>
  <component name="ProjectLevelVcsManager" settingsEditedManually="false">
    <OptionsSetting value="true" id="Add" />
    <OptionsSetting value="true" id="Remove" />
    <OptionsSetting value="true" id="Checkout" />
    <OptionsSetting value="true" id="Update" />
    <OptionsSetting value="true" id="Status" />
    <OptionsSetting value="true" id="Edit" />
    <ConfirmationsSetting value="0" id="Add" />
    <ConfirmationsSetting value="0" id="Remove" />
  </component>
  <component name="ProjectModuleManager">
    <modules>
      <module fileurl="file://$PROJECT_DIR$/compiler.iml" filepath="$PROJECT_DIR$/compiler.iml" />
      <module fileurl="file://$PROJECT_DIR$/interactive.iml" filepath="$PROJECT_DIR$/interactive.iml" />
      <module fileurl="file://$PROJECT_DIR$/junit.iml" filepath="$PROJECT_DIR$/junit.iml" />
      <module fileurl="file://$PROJECT_DIR$/library.iml" filepath="$PROJECT_DIR$/library.iml" />
      <module fileurl="file://$PROJECT_DIR$/manual.iml" filepath="$PROJECT_DIR$/manual.iml" />
      <module fileurl="file://$PROJECT_DIR$/partest-extras.iml" filepath="$PROJECT_DIR$/partest-extras.iml" />
      <module fileurl="file://$PROJECT_DIR$/partest-javaagent.iml" filepath="$PROJECT_DIR$/partest-javaagent.iml" />
      <module fileurl="file://$PROJECT_DIR$/reflect.iml" filepath="$PROJECT_DIR$/reflect.iml" />
      <module fileurl="file://$PROJECT_DIR$/repl.iml" filepath="$PROJECT_DIR$/repl.iml" />
      <module fileurl="file://$PROJECT_DIR$/repl-jline.iml" filepath="$PROJECT_DIR$/repl-jline.iml" />
      <module fileurl="file://$PROJECT_DIR$/scala.iml" filepath="$PROJECT_DIR$/scala.iml" />
      <module fileurl="file://$PROJECT_DIR$/scala-build.iml" filepath="$PROJECT_DIR$/scala-build.iml" />
      <module fileurl="file://$PROJECT_DIR$/scaladoc.iml" filepath="$PROJECT_DIR$/scaladoc.iml" />
      <module fileurl="file://$PROJECT_DIR$/scalap.iml" filepath="$PROJECT_DIR$/scalap.iml" />
      <module fileurl="file://$PROJECT_DIR$/test.iml" filepath="$PROJECT_DIR$/test.iml" />
    </modules>
  </component>
<<<<<<< HEAD
  <component name="ProjectRootManager" version="2" languageLevel="JDK_1_8" default="true" assert-keyword="true" jdk-15="true" project-jdk-name="1.8" project-jdk-type="JavaSDK">
=======
  <component name="ProjectRootManager" version="2" languageLevel="JDK_1_6" default="false" assert-keyword="true" jdk-15="true" project-jdk-name="1.6" project-jdk-type="JavaSDK">
>>>>>>> 5f5cc186
    <output url="file://$PROJECT_DIR$/../../out" />
  </component>
  <component name="ScalaCompilerConfiguration">
    <parameters>
      <parameter value="-sourcepath" />
      <parameter value="$PROJECT_DIR$/../library" />
    </parameters>
  </component>
  <component name="VcsDirectoryMappings">
    <mapping directory="$PROJECT_DIR$/../.." vcs="Git" />
  </component>
  <component name="libraryTable">
    <library name="compiler-deps">
      <CLASSES>
        <root url="jar://$USER_HOME$/.ivy2/cache/org.apache.ant/ant/jars/ant-1.9.4.jar!/" />
        <root url="jar://$USER_HOME$/.ivy2/cache/org.apache.ant/ant-launcher/jars/ant-launcher-1.9.4.jar!/" />
        <root url="jar://$USER_HOME$/.ivy2/cache/org.scala-lang.modules/scala-asm/bundles/scala-asm-5.0.4-scala-3.jar!/" />
        <root url="jar://$USER_HOME$/.ivy2/cache/org.scala-lang.modules/scala-xml_2.11/bundles/scala-xml_2.11-1.0.4.jar!/" />
        <root url="jar://$USER_HOME$/.ivy2/cache/org.scala-lang.modules/scala-parser-combinators_2.11/bundles/scala-parser-combinators_2.11-1.0.4.jar!/" />
        <root url="jar://$USER_HOME$/.ivy2/cache/jline/jline/jars/jline-2.12.1.jar!/" />
      </CLASSES>
      <JAVADOC />
      <SOURCES />
    </library>
    <library name="interactive-deps">
      <CLASSES>
        <root url="jar://$USER_HOME$/.ivy2/cache/org.apache.ant/ant/jars/ant-1.9.4.jar!/" />
        <root url="jar://$USER_HOME$/.ivy2/cache/org.apache.ant/ant-launcher/jars/ant-launcher-1.9.4.jar!/" />
        <root url="jar://$USER_HOME$/.ivy2/cache/org.scala-lang.modules/scala-asm/bundles/scala-asm-5.0.4-scala-3.jar!/" />
        <root url="jar://$USER_HOME$/.ivy2/cache/org.scala-lang.modules/scala-xml_2.11/bundles/scala-xml_2.11-1.0.4.jar!/" />
        <root url="jar://$USER_HOME$/.ivy2/cache/org.scala-lang.modules/scala-parser-combinators_2.11/bundles/scala-parser-combinators_2.11-1.0.4.jar!/" />
      </CLASSES>
      <JAVADOC />
      <SOURCES />
    </library>
    <library name="junit-deps">
      <CLASSES>
        <root url="jar://$USER_HOME$/.ivy2/cache/org.apache.ant/ant/jars/ant-1.9.4.jar!/" />
        <root url="jar://$USER_HOME$/.ivy2/cache/org.apache.ant/ant-launcher/jars/ant-launcher-1.9.4.jar!/" />
        <root url="jar://$USER_HOME$/.ivy2/cache/org.scala-lang.modules/scala-asm/bundles/scala-asm-5.0.4-scala-3.jar!/" />
        <root url="jar://$USER_HOME$/.ivy2/cache/org.scala-lang.modules/scala-xml_2.11/bundles/scala-xml_2.11-1.0.4.jar!/" />
        <root url="jar://$USER_HOME$/.ivy2/cache/org.scala-lang.modules/scala-parser-combinators_2.11/bundles/scala-parser-combinators_2.11-1.0.4.jar!/" />
        <root url="jar://$USER_HOME$/.ivy2/cache/jline/jline/jars/jline-2.12.1.jar!/" />
        <root url="jar://$USER_HOME$/.ivy2/cache/org.scala-lang.modules/scala-partest_2.11/jars/scala-partest_2.11-1.0.13.jar!/" />
        <root url="jar://$USER_HOME$/.ivy2/cache/com.googlecode.java-diff-utils/diffutils/jars/diffutils-1.3.0.jar!/" />
        <root url="jar://$USER_HOME$/.ivy2/cache/org.scala-sbt/test-interface/jars/test-interface-1.0.jar!/" />
        <root url="jar://$USER_HOME$/.ivy2/cache/junit/junit/jars/junit-4.11.jar!/" />
        <root url="jar://$USER_HOME$/.ivy2/cache/org.hamcrest/hamcrest-core/jars/hamcrest-core-1.3.jar!/" />
      </CLASSES>
      <JAVADOC />
      <SOURCES />
    </library>
    <library name="manual-deps">
      <CLASSES>
        <root url="jar://$USER_HOME$/.ivy2/cache/org.scala-lang.modules/scala-xml_2.11/bundles/scala-xml_2.11-1.0.4.jar!/" />
        <root url="jar://$USER_HOME$/.ivy2/cache/org.apache.ant/ant/jars/ant-1.9.4.jar!/" />
        <root url="jar://$USER_HOME$/.ivy2/cache/org.apache.ant/ant-launcher/jars/ant-launcher-1.9.4.jar!/" />
      </CLASSES>
      <JAVADOC />
      <SOURCES />
    </library>
    <library name="partest-extras-deps">
      <CLASSES>
        <root url="jar://$USER_HOME$/.ivy2/cache/org.apache.ant/ant/jars/ant-1.9.4.jar!/" />
        <root url="jar://$USER_HOME$/.ivy2/cache/org.apache.ant/ant-launcher/jars/ant-launcher-1.9.4.jar!/" />
        <root url="jar://$USER_HOME$/.ivy2/cache/org.scala-lang.modules/scala-asm/bundles/scala-asm-5.0.4-scala-3.jar!/" />
        <root url="jar://$USER_HOME$/.ivy2/cache/org.scala-lang.modules/scala-xml_2.11/bundles/scala-xml_2.11-1.0.4.jar!/" />
        <root url="jar://$USER_HOME$/.ivy2/cache/org.scala-lang.modules/scala-parser-combinators_2.11/bundles/scala-parser-combinators_2.11-1.0.4.jar!/" />
        <root url="jar://$USER_HOME$/.ivy2/cache/jline/jline/jars/jline-2.12.1.jar!/" />
        <root url="jar://$USER_HOME$/.ivy2/cache/org.scala-lang.modules/scala-partest_2.11/jars/scala-partest_2.11-1.0.13.jar!/" />
        <root url="jar://$USER_HOME$/.ivy2/cache/com.googlecode.java-diff-utils/diffutils/jars/diffutils-1.3.0.jar!/" />
        <root url="jar://$USER_HOME$/.ivy2/cache/org.scala-sbt/test-interface/jars/test-interface-1.0.jar!/" />
      </CLASSES>
      <JAVADOC />
      <SOURCES />
    </library>
    <library name="partest-javaagent-deps">
      <CLASSES>
        <root url="jar://$USER_HOME$/.ivy2/cache/org.scala-lang.modules/scala-asm/bundles/scala-asm-5.0.4-scala-3.jar!/" />
      </CLASSES>
      <JAVADOC />
      <SOURCES />
    </library>
    <library name="repl-deps">
      <CLASSES>
        <root url="jar://$USER_HOME$/.ivy2/cache/org.apache.ant/ant/jars/ant-1.9.4.jar!/" />
        <root url="jar://$USER_HOME$/.ivy2/cache/org.apache.ant/ant-launcher/jars/ant-launcher-1.9.4.jar!/" />
        <root url="jar://$USER_HOME$/.ivy2/cache/org.scala-lang.modules/scala-asm/bundles/scala-asm-5.0.4-scala-3.jar!/" />
        <root url="jar://$USER_HOME$/.ivy2/cache/org.scala-lang.modules/scala-xml_2.11/bundles/scala-xml_2.11-1.0.4.jar!/" />
        <root url="jar://$USER_HOME$/.ivy2/cache/org.scala-lang.modules/scala-parser-combinators_2.11/bundles/scala-parser-combinators_2.11-1.0.4.jar!/" />
      </CLASSES>
      <JAVADOC />
      <SOURCES />
    </library>
    <library name="repl-jline-deps">
      <CLASSES>
        <root url="jar://$USER_HOME$/.ivy2/cache/org.apache.ant/ant/jars/ant-1.9.4.jar!/" />
        <root url="jar://$USER_HOME$/.ivy2/cache/org.apache.ant/ant-launcher/jars/ant-launcher-1.9.4.jar!/" />
        <root url="jar://$USER_HOME$/.ivy2/cache/org.scala-lang.modules/scala-asm/bundles/scala-asm-5.0.4-scala-3.jar!/" />
        <root url="jar://$USER_HOME$/.ivy2/cache/org.scala-lang.modules/scala-xml_2.11/bundles/scala-xml_2.11-1.0.4.jar!/" />
        <root url="jar://$USER_HOME$/.ivy2/cache/org.scala-lang.modules/scala-parser-combinators_2.11/bundles/scala-parser-combinators_2.11-1.0.4.jar!/" />
        <root url="jar://$USER_HOME$/.ivy2/cache/jline/jline/jars/jline-2.12.1.jar!/" />
      </CLASSES>
      <JAVADOC />
      <SOURCES />
    </library>
    <library name="scala-build-deps">
      <CLASSES>
        <root url="jar://$USER_HOME$/.ivy2/cache/scala_2.10/sbt_0.13/com.typesafe.sbt/sbt-git/jars/sbt-git-0.8.5.jar!/" />
        <root url="jar://$USER_HOME$/.ivy2/cache/org.eclipse.jgit/org.eclipse.jgit.pgm/jars/org.eclipse.jgit.pgm-3.7.0.201502260915-r.jar!/" />
        <root url="jar://$USER_HOME$/.ivy2/cache/args4j/args4j/jars/args4j-2.0.12.jar!/" />
        <root url="jar://$USER_HOME$/.ivy2/cache/org.apache.commons/commons-compress/jars/commons-compress-1.6.jar!/" />
        <root url="jar://$USER_HOME$/.ivy2/cache/org.tukaani/xz/jars/xz-1.4.jar!/" />
        <root url="jar://$USER_HOME$/.ivy2/cache/org.eclipse.jgit/org.eclipse.jgit.archive/jars/org.eclipse.jgit.archive-3.7.0.201502260915-r.jar!/" />
        <root url="jar://$USER_HOME$/.ivy2/cache/org.eclipse.jgit/org.eclipse.jgit/jars/org.eclipse.jgit-3.7.0.201502260915-r.jar!/" />
        <root url="jar://$USER_HOME$/.ivy2/cache/com.jcraft/jsch/jars/jsch-0.1.50.jar!/" />
        <root url="jar://$USER_HOME$/.ivy2/cache/com.googlecode.javaewah/JavaEWAH/bundles/JavaEWAH-0.7.9.jar!/" />
        <root url="jar://$USER_HOME$/.ivy2/cache/org.apache.httpcomponents/httpclient/jars/httpclient-4.1.3.jar!/" />
        <root url="jar://$USER_HOME$/.ivy2/cache/org.apache.httpcomponents/httpcore/jars/httpcore-4.1.4.jar!/" />
        <root url="jar://$USER_HOME$/.ivy2/cache/commons-logging/commons-logging/jars/commons-logging-1.1.1.jar!/" />
        <root url="jar://$USER_HOME$/.ivy2/cache/commons-codec/commons-codec/jars/commons-codec-1.4.jar!/" />
        <root url="jar://$USER_HOME$/.ivy2/cache/org.slf4j/slf4j-api/jars/slf4j-api-1.7.2.jar!/" />
        <root url="jar://$USER_HOME$/.ivy2/cache/org.osgi/org.osgi.core/jars/org.osgi.core-4.3.1.jar!/" />
        <root url="jar://$USER_HOME$/.ivy2/cache/org.eclipse.jgit/org.eclipse.jgit.ui/jars/org.eclipse.jgit.ui-3.7.0.201502260915-r.jar!/" />
        <root url="jar://$USER_HOME$/.ivy2/cache/org.apache.commons/commons-lang3/jars/commons-lang3-3.3.2.jar!/" />
        <root url="jar://$USER_HOME$/.ivy2/cache/org.pantsbuild/jarjar/jars/jarjar-1.6.0.jar!/" />
        <root url="jar://$USER_HOME$/.ivy2/cache/org.apache.ant/ant/jars/ant-1.9.6.jar!/" />
        <root url="jar://$USER_HOME$/.ivy2/cache/org.apache.ant/ant-launcher/jars/ant-launcher-1.9.6.jar!/" />
        <root url="jar://$USER_HOME$/.ivy2/cache/org.ow2.asm/asm/jars/asm-5.0.4.jar!/" />
        <root url="jar://$USER_HOME$/.ivy2/cache/org.ow2.asm/asm-commons/jars/asm-commons-5.0.4.jar!/" />
        <root url="jar://$USER_HOME$/.ivy2/cache/org.ow2.asm/asm-tree/jars/asm-tree-5.0.4.jar!/" />
        <root url="jar://$USER_HOME$/.ivy2/cache/org.apache.maven/maven-plugin-api/jars/maven-plugin-api-3.3.3.jar!/" />
        <root url="jar://$USER_HOME$/.ivy2/cache/org.apache.maven/maven-model/jars/maven-model-3.3.3.jar!/" />
        <root url="jar://$USER_HOME$/.ivy2/cache/org.codehaus.plexus/plexus-utils/jars/plexus-utils-3.0.20.jar!/" />
        <root url="jar://$USER_HOME$/.ivy2/cache/org.apache.maven/maven-artifact/jars/maven-artifact-3.3.3.jar!/" />
        <root url="jar://$USER_HOME$/.ivy2/cache/org.eclipse.sisu/org.eclipse.sisu.plexus/eclipse-plugins/org.eclipse.sisu.plexus-0.3.0.jar!/" />
        <root url="jar://$USER_HOME$/.ivy2/cache/javax.enterprise/cdi-api/jars/cdi-api-1.0.jar!/" />
        <root url="jar://$USER_HOME$/.ivy2/cache/javax.annotation/jsr250-api/jars/jsr250-api-1.0.jar!/" />
        <root url="jar://$USER_HOME$/.ivy2/cache/javax.inject/javax.inject/jars/javax.inject-1.jar!/" />
        <root url="jar://$USER_HOME$/.ivy2/cache/org.eclipse.sisu/org.eclipse.sisu.inject/eclipse-plugins/org.eclipse.sisu.inject-0.3.0.jar!/" />
        <root url="jar://$USER_HOME$/.ivy2/cache/org.codehaus.plexus/plexus-component-annotations/jars/plexus-component-annotations-1.5.5.jar!/" />
        <root url="jar://$USER_HOME$/.ivy2/cache/org.codehaus.plexus/plexus-classworlds/bundles/plexus-classworlds-2.5.2.jar!/" />
        <root url="jar://$USER_HOME$/.ivy2/cache/biz.aQute/bndlib/jars/bndlib-1.50.0.jar!/" />
        <root url="jar://$USER_HOME$/.sbt/boot/scala-2.10.6/lib/scala-library.jar!/" />
        <root url="jar://$USER_HOME$/.ivy2/cache/org.scala-sbt/sbt/jars/sbt-0.13.11.jar!/" />
        <root url="jar://$USER_HOME$/.ivy2/cache/org.scala-sbt/main/jars/main-0.13.11.jar!/" />
        <root url="jar://$USER_HOME$/.ivy2/cache/org.scala-sbt/actions/jars/actions-0.13.11.jar!/" />
        <root url="jar://$USER_HOME$/.ivy2/cache/org.scala-sbt/classpath/jars/classpath-0.13.11.jar!/" />
        <root url="jar://$USER_HOME$/.sbt/boot/scala-2.10.6/lib/scala-compiler.jar!/" />
        <root url="jar://$USER_HOME$/.sbt/boot/scala-2.10.6/lib/scala-reflect.jar!/" />
        <root url="jar://$USER_HOME$/.ivy2/cache/org.scala-sbt/interface/jars/interface-0.13.11.jar!/" />
        <root url="jar://$USER_HOME$/.ivy2/cache/org.scala-sbt/io/jars/io-0.13.11.jar!/" />
        <root url="jar://$USER_HOME$/.ivy2/cache/org.scala-sbt/control/jars/control-0.13.11.jar!/" />
        <root url="jar://$USER_HOME$/.ivy2/cache/org.scala-sbt/launcher-interface/jars/launcher-interface-1.0.0-M1.jar!/" />
        <root url="jar://$USER_HOME$/.ivy2/cache/org.scala-sbt/completion/jars/completion-0.13.11.jar!/" />
        <root url="jar://$USER_HOME$/.ivy2/cache/org.scala-sbt/collections/jars/collections-0.13.11.jar!/" />
        <root url="jar://$USER_HOME$/.ivy2/cache/jline/jline/jars/jline-2.13.jar!/" />
        <root url="jar://$USER_HOME$/.ivy2/cache/org.fusesource.jansi/jansi/jars/jansi-1.11.jar!/" />
        <root url="jar://$USER_HOME$/.ivy2/cache/org.scala-sbt/api/jars/api-0.13.11.jar!/" />
        <root url="jar://$USER_HOME$/.ivy2/cache/org.scala-sbt/classfile/jars/classfile-0.13.11.jar!/" />
        <root url="jar://$USER_HOME$/.ivy2/cache/org.scala-sbt/logging/jars/logging-0.13.11.jar!/" />
        <root url="jar://$USER_HOME$/.ivy2/cache/org.scala-sbt/process/jars/process-0.13.11.jar!/" />
        <root url="jar://$USER_HOME$/.ivy2/cache/org.scala-sbt/compiler-integration/jars/compiler-integration-0.13.11.jar!/" />
        <root url="jar://$USER_HOME$/.ivy2/cache/org.scala-sbt/incremental-compiler/jars/incremental-compiler-0.13.11.jar!/" />
        <root url="jar://$USER_HOME$/.ivy2/cache/org.scala-sbt/relation/jars/relation-0.13.11.jar!/" />
        <root url="jar://$USER_HOME$/.ivy2/cache/org.scala-sbt/compile/jars/compile-0.13.11.jar!/" />
        <root url="jar://$USER_HOME$/.ivy2/cache/org.scala-sbt/persist/jars/persist-0.13.11.jar!/" />
        <root url="jar://$USER_HOME$/.ivy2/cache/org.scala-tools.sbinary/sbinary_2.10/jars/sbinary_2.10-0.4.2.jar!/" />
        <root url="jar://$USER_HOME$/.ivy2/cache/org.scala-sbt/compiler-ivy-integration/jars/compiler-ivy-integration-0.13.11.jar!/" />
        <root url="jar://$USER_HOME$/.ivy2/cache/org.scala-sbt/ivy/jars/ivy-0.13.11.jar!/" />
        <root url="jar://$USER_HOME$/.ivy2/cache/org.scala-sbt/cross/jars/cross-0.13.11.jar!/" />
        <root url="jar://$USER_HOME$/.ivy2/cache/org.scala-sbt.ivy/ivy/jars/ivy-2.3.0-sbt-2cc8d2761242b072cedb0a04cb39435c4fa24f9a.jar!/" />
        <root url="jar://$USER_HOME$/.ivy2/cache/org.scala-sbt/serialization_2.10/jars/serialization_2.10-0.1.2.jar!/" />
        <root url="jar://$USER_HOME$/.ivy2/cache/org.scala-lang.modules/scala-pickling_2.10/jars/scala-pickling_2.10-0.10.1.jar!/" />
        <root url="jar://$USER_HOME$/.ivy2/cache/org.scalamacros/quasiquotes_2.10/jars/quasiquotes_2.10-2.0.1.jar!/" />
        <root url="jar://$USER_HOME$/.ivy2/cache/org.json4s/json4s-core_2.10/jars/json4s-core_2.10-3.2.10.jar!/" />
        <root url="jar://$USER_HOME$/.ivy2/cache/org.json4s/json4s-ast_2.10/jars/json4s-ast_2.10-3.2.10.jar!/" />
        <root url="jar://$USER_HOME$/.ivy2/cache/com.thoughtworks.paranamer/paranamer/jars/paranamer-2.6.jar!/" />
        <root url="jar://$USER_HOME$/.ivy2/cache/org.spire-math/jawn-parser_2.10/jars/jawn-parser_2.10-0.6.0.jar!/" />
        <root url="jar://$USER_HOME$/.ivy2/cache/org.spire-math/json4s-support_2.10/jars/json4s-support_2.10-0.6.0.jar!/" />
        <root url="jar://$USER_HOME$/.ivy2/cache/org.scala-sbt/run/jars/run-0.13.11.jar!/" />
        <root url="jar://$USER_HOME$/.ivy2/cache/org.scala-sbt/task-system/jars/task-system-0.13.11.jar!/" />
        <root url="jar://$USER_HOME$/.ivy2/cache/org.scala-sbt/tasks/jars/tasks-0.13.11.jar!/" />
        <root url="jar://$USER_HOME$/.ivy2/cache/org.scala-sbt/tracking/jars/tracking-0.13.11.jar!/" />
        <root url="jar://$USER_HOME$/.ivy2/cache/org.scala-sbt/cache/jars/cache-0.13.11.jar!/" />
        <root url="jar://$USER_HOME$/.ivy2/cache/org.scala-sbt/testing/jars/testing-0.13.11.jar!/" />
        <root url="jar://$USER_HOME$/.ivy2/cache/org.scala-sbt/test-agent/jars/test-agent-0.13.11.jar!/" />
        <root url="jar://$USER_HOME$/.ivy2/cache/org.scala-sbt/test-interface/jars/test-interface-1.0.jar!/" />
        <root url="jar://$USER_HOME$/.ivy2/cache/org.scala-sbt/main-settings/jars/main-settings-0.13.11.jar!/" />
        <root url="jar://$USER_HOME$/.ivy2/cache/org.scala-sbt/apply-macro/jars/apply-macro-0.13.11.jar!/" />
        <root url="jar://$USER_HOME$/.ivy2/cache/org.scala-sbt/command/jars/command-0.13.11.jar!/" />
        <root url="jar://$USER_HOME$/.ivy2/cache/org.scala-sbt/logic/jars/logic-0.13.11.jar!/" />
        <root url="jar://$USER_HOME$/.ivy2/cache/org.scala-sbt/compiler-interface/jars/compiler-interface-0.13.11.jar!/" />
      </CLASSES>
      <JAVADOC />
      <SOURCES />
    </library>
    <library name="scaladoc-deps">
      <CLASSES>
        <root url="jar://$USER_HOME$/.ivy2/cache/org.apache.ant/ant/jars/ant-1.9.4.jar!/" />
        <root url="jar://$USER_HOME$/.ivy2/cache/org.apache.ant/ant-launcher/jars/ant-launcher-1.9.4.jar!/" />
        <root url="jar://$USER_HOME$/.ivy2/cache/org.scala-lang.modules/scala-asm/bundles/scala-asm-5.0.4-scala-3.jar!/" />
        <root url="jar://$USER_HOME$/.ivy2/cache/org.scala-lang.modules/scala-xml_2.11/bundles/scala-xml_2.11-1.0.4.jar!/" />
        <root url="jar://$USER_HOME$/.ivy2/cache/org.scala-lang.modules/scala-parser-combinators_2.11/bundles/scala-parser-combinators_2.11-1.0.4.jar!/" />
        <root url="jar://$USER_HOME$/.ivy2/cache/org.scala-lang.modules/scala-partest_2.11/jars/scala-partest_2.11-1.0.13.jar!/" />
        <root url="jar://$USER_HOME$/.ivy2/cache/com.googlecode.java-diff-utils/diffutils/jars/diffutils-1.3.0.jar!/" />
        <root url="jar://$USER_HOME$/.ivy2/cache/org.scala-sbt/test-interface/jars/test-interface-1.0.jar!/" />
      </CLASSES>
      <JAVADOC />
      <SOURCES />
    </library>
    <library name="scalap-deps">
      <CLASSES>
        <root url="jar://$USER_HOME$/.ivy2/cache/org.apache.ant/ant/jars/ant-1.9.4.jar!/" />
        <root url="jar://$USER_HOME$/.ivy2/cache/org.apache.ant/ant-launcher/jars/ant-launcher-1.9.4.jar!/" />
        <root url="jar://$USER_HOME$/.ivy2/cache/org.scala-lang.modules/scala-asm/bundles/scala-asm-5.0.4-scala-3.jar!/" />
        <root url="jar://$USER_HOME$/.ivy2/cache/org.scala-lang.modules/scala-xml_2.11/bundles/scala-xml_2.11-1.0.4.jar!/" />
        <root url="jar://$USER_HOME$/.ivy2/cache/org.scala-lang.modules/scala-parser-combinators_2.11/bundles/scala-parser-combinators_2.11-1.0.4.jar!/" />
      </CLASSES>
      <JAVADOC />
      <SOURCES />
    </library>
    <library name="starr" type="Scala">
      <properties>
        <option name="languageLevel" value="Scala_2_12" />
        <compiler-classpath>
          <root url="file://$USER_HOME$/.sbt/boot/scala-2.11.8/lib/scala-library.jar" />
          <root url="file://$USER_HOME$/.sbt/boot/scala-2.11.8/lib/scala-compiler.jar" />
          <root url="file://$USER_HOME$/.sbt/boot/scala-2.11.8/lib/scala-reflect.jar" />
          <root url="file://$USER_HOME$/.sbt/boot/scala-2.11.8/lib/scala-parser-combinators_2.11.jar" />
          <root url="file://$USER_HOME$/.sbt/boot/scala-2.11.8/lib/jline.jar" />
          <root url="file://$USER_HOME$/.sbt/boot/scala-2.11.8/lib/scala-xml_2.11.jar" />
        </compiler-classpath>
      </properties>
      <CLASSES />
      <JAVADOC />
      <SOURCES />
    </library>
    <library name="test-deps">
      <CLASSES>
        <root url="jar://$USER_HOME$/.ivy2/cache/org.apache.ant/ant/jars/ant-1.9.4.jar!/" />
        <root url="jar://$USER_HOME$/.ivy2/cache/org.apache.ant/ant-launcher/jars/ant-launcher-1.9.4.jar!/" />
        <root url="jar://$USER_HOME$/.ivy2/cache/org.scala-lang.modules/scala-asm/bundles/scala-asm-5.0.4-scala-3.jar!/" />
        <root url="jar://$USER_HOME$/.ivy2/cache/org.scala-lang.modules/scala-xml_2.11/bundles/scala-xml_2.11-1.0.4.jar!/" />
        <root url="jar://$USER_HOME$/.ivy2/cache/org.scala-lang.modules/scala-parser-combinators_2.11/bundles/scala-parser-combinators_2.11-1.0.4.jar!/" />
        <root url="jar://$USER_HOME$/.ivy2/cache/jline/jline/jars/jline-2.12.1.jar!/" />
        <root url="jar://$USER_HOME$/.ivy2/cache/org.scala-lang.modules/scala-partest_2.11/jars/scala-partest_2.11-1.0.13.jar!/" />
        <root url="jar://$USER_HOME$/.ivy2/cache/com.googlecode.java-diff-utils/diffutils/jars/diffutils-1.3.0.jar!/" />
        <root url="jar://$USER_HOME$/.ivy2/cache/org.scala-sbt/test-interface/jars/test-interface-1.0.jar!/" />
      </CLASSES>
      <JAVADOC />
      <SOURCES />
    </library>
  </component>
</project><|MERGE_RESOLUTION|>--- conflicted
+++ resolved
@@ -38,7 +38,9 @@
   </component>
   <component name="ProjectModuleManager">
     <modules>
+      <module fileurl="file://$PROJECT_DIR$/actors.iml" filepath="$PROJECT_DIR$/actors.iml" />
       <module fileurl="file://$PROJECT_DIR$/compiler.iml" filepath="$PROJECT_DIR$/compiler.iml" />
+      <module fileurl="file://$PROJECT_DIR$/forkjoin.iml" filepath="$PROJECT_DIR$/forkjoin.iml" />
       <module fileurl="file://$PROJECT_DIR$/interactive.iml" filepath="$PROJECT_DIR$/interactive.iml" />
       <module fileurl="file://$PROJECT_DIR$/junit.iml" filepath="$PROJECT_DIR$/junit.iml" />
       <module fileurl="file://$PROJECT_DIR$/library.iml" filepath="$PROJECT_DIR$/library.iml" />
@@ -55,11 +57,7 @@
       <module fileurl="file://$PROJECT_DIR$/test.iml" filepath="$PROJECT_DIR$/test.iml" />
     </modules>
   </component>
-<<<<<<< HEAD
-  <component name="ProjectRootManager" version="2" languageLevel="JDK_1_8" default="true" assert-keyword="true" jdk-15="true" project-jdk-name="1.8" project-jdk-type="JavaSDK">
-=======
   <component name="ProjectRootManager" version="2" languageLevel="JDK_1_6" default="false" assert-keyword="true" jdk-15="true" project-jdk-name="1.6" project-jdk-type="JavaSDK">
->>>>>>> 5f5cc186
     <output url="file://$PROJECT_DIR$/../../out" />
   </component>
   <component name="ScalaCompilerConfiguration">
