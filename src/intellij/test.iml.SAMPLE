--- conflicted
+++ resolved
@@ -7,15 +7,6 @@
     </content>
     <orderEntry type="inheritedJdk" />
     <orderEntry type="sourceFolder" forTests="false" />
-<<<<<<< HEAD
-    <orderEntry type="module" module-name="library" />
-    <orderEntry type="module" module-name="reflect" />
-    <orderEntry type="module" module-name="compiler" />
-    <orderEntry type="module" module-name="repl" />
-=======
-    <orderEntry type="module" module-name="actors" />
->>>>>>> 1b7e660f
-    <orderEntry type="module" module-name="asm" />
     <orderEntry type="module" module-name="compiler" />
     <orderEntry type="module" module-name="forkjoin" />
     <orderEntry type="module" module-name="interactive" />
@@ -25,5 +16,6 @@
     <orderEntry type="module" module-name="repl" />
     <orderEntry type="library" name="partest" level="project" />
     <orderEntry type="library" name="scaladoc-deps" level="project" />
+    <orderEntry type="library" name="asm" level="project" />
   </component>
 </module>