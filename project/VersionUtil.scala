package scala.build

import sbt._
import Keys._
import java.util.{Date, Locale, Properties, TimeZone}
import java.io.{File, FileInputStream}
import java.text.SimpleDateFormat

import scala.collection.JavaConverters._
import BuildSettings.autoImport._

object VersionUtil {
  lazy val copyrightString = settingKey[String]("Copyright string.")
  lazy val shellBannerString = settingKey[String]("Shell welcome banner string.")
  lazy val versionProperties = settingKey[Versions]("Version properties.")
  lazy val gitProperties = settingKey[GitProperties]("Current git information")
  lazy val buildCharacterPropertiesFile = settingKey[File]("The file which gets generated by generateBuildCharacterPropertiesFile")
  lazy val generateVersionPropertiesFile = taskKey[File]("Generate version properties file.")
  lazy val generateBuildCharacterPropertiesFile = taskKey[File]("Generate buildcharacter.properties file.")
  lazy val extractBuildCharacterPropertiesFile = taskKey[File]("Extract buildcharacter.properties file from bootstrap scala-compiler.")

  lazy val globalVersionSettings = Seq[Setting[_]](
    // Set the version properties globally (they are the same for all projects)
    versionProperties in Global := versionPropertiesImpl.value,
    gitProperties := gitPropertiesImpl.value,
    version in Global := versionProperties.value.mavenVersion
  )

  lazy val generatePropertiesFileSettings = Seq[Setting[_]](
<<<<<<< HEAD
    copyrightString := "Copyright 2002-2018, LAMP/EPFL and Lightbend, Inc.",
    shellBannerString := """
      |     ________ ___   / /  ___
      |    / __/ __// _ | / /  / _ |
      |  __\ \/ /__/ __ |/ /__/ __ |
      | /____/\___/_/ |_/____/_/ | |
      |                          |/  %s""".stripMargin.linesIterator.mkString("%n"),
=======
    copyrightString := "Copyright 2002-2019, LAMP/EPFL and Lightbend, Inc.",
    shellWelcomeString := """
      |     ________ ___   / /  ___  
      |    / __/ __// _ | / /  / _ | 
      |  __\ \/ /__/ __ |/ /__/ __ | 
      | /____/\___/_/ |_/____/_/ | | 
      |                          |/  %s""".stripMargin.lines.drop(1).map(s => s"${ "%n" }${ s }").mkString,
>>>>>>> dcd730fe
    resourceGenerators in Compile += generateVersionPropertiesFile.map(file => Seq(file)).taskValue,
    generateVersionPropertiesFile := generateVersionPropertiesFileImpl.value
  )

  lazy val generateBuildCharacterFileSettings = Seq[Setting[_]](
    buildCharacterPropertiesFile := ((baseDirectory in ThisBuild).value / "buildcharacter.properties"),
    generateBuildCharacterPropertiesFile := generateBuildCharacterPropertiesFileImpl.value
  )

  case class Versions(canonicalVersion: String, mavenBase: String, mavenSuffix: String, osgiVersion: String, commitSha: String, commitDate: String, isRelease: Boolean) {
    val githubTree =
      if(isRelease) "v" + mavenVersion
      else if(commitSha != "unknown") commitSha
      else "master"

    def mavenVersion: String = mavenBase + mavenSuffix
    override def toString = s"Canonical: $canonicalVersion, Maven: $mavenVersion, OSGi: $osgiVersion, github: $githubTree"

    def toMap: Map[String, String] = Map(
      "version.number" -> canonicalVersion,
      "maven.version.number" -> mavenVersion,
      "osgi.version.number" -> osgiVersion
    )
  }

  case class GitProperties(date: String, sha: String)

  private lazy val gitPropertiesImpl: Def.Initialize[GitProperties] = Def.setting {
    val log = sLog.value
    val (dateObj, sha) = {
      try {
        // Use JGit to get the commit date and SHA
        import org.eclipse.jgit.storage.file.FileRepositoryBuilder
        import org.eclipse.jgit.revwalk.RevWalk
        val db = new FileRepositoryBuilder().findGitDir.build
        val head = db.resolve("HEAD")
        if (head eq null) {
          log.info("No git HEAD commit found -- Using current date and 'unknown' SHA")
          (new Date, "unknown")
        } else {
          val commit = new RevWalk(db).parseCommit(head)
          (new Date(commit.getCommitTime.toLong * 1000L), commit.getName.substring(0, 7))
        }
      } catch {
        case ex: Exception =>
          log.error("Could not determine commit date + SHA: " + ex)
          log.trace(ex)
          (new Date, "unknown")
      }
    }
    val date = {
      val df = new SimpleDateFormat("yyyyMMdd-HHmmss", Locale.ENGLISH)
      df.setTimeZone(TimeZone.getTimeZone("UTC"))
      df.format(dateObj)
    }
    GitProperties(date, sha)
  }

  /** Compute the canonical, Maven and OSGi version number from `baseVersion` and `baseVersionSuffix`.
    * Examples of the generated versions:
    *
    * ("2.11.8", "SNAPSHOT"    ) -> ("2.11.8-20151215-133023-7559aed", "2.11.8-bin-SNAPSHOT",         "2.11.8.v20151215-133023-7559aed")
    * ("2.11.8", "SHA-SNAPSHOT") -> ("2.11.8-20151215-133023-7559aed", "2.11.8-bin-7559aed-SNAPSHOT", "2.11.8.v20151215-133023-7559aed")
    * ("2.11.8", "SHA"         ) -> ("2.11.8-7559aed",                 "2.11.8-bin-7559aed",          "2.11.8.v20151215-133023-7559aed")
    * ("2.11.0", "SHA"         ) -> ("2.11.0-7559aed",                 "2.11.0-pre-7559aed",          "2.11.0.v20151215-133023-7559aed")
    * ("2.11.8", ""            ) -> ("2.11.8",                         "2.11.8",                      "2.11.8.v20151215-133023-VFINAL-7559aed")
    * ("2.11.8", "M3"          ) -> ("2.11.8-M3",                      "2.11.8-M3",                   "2.11.8.v20151215-133023-M3-7559aed")
    * ("2.11.8", "RC4"         ) -> ("2.11.8-RC4",                     "2.11.8-RC4",                  "2.11.8.v20151215-133023-RC4-7559aed")
    * ("2.11.8-RC4", "SPLIT"   ) -> ("2.11.8-RC4",                     "2.11.8-RC4",                  "2.11.8.v20151215-133023-RC4-7559aed")
    *
    * A `baseVersionSuffix` of "SNAPSHOT" is the default, which is used for local snapshot builds. The PR validation
    * job uses "SHA-SNAPSHOT". A proper version number for an integration build can be computed with "SHA". An empty
    * suffix is used for releases. All other suffix values are treated as RC / milestone builds. The special suffix
    * value "SPLIT" is used to split the real suffix off from `baseVersion` instead and then apply the usual logic. */
  private lazy val versionPropertiesImpl: Def.Initialize[Versions] = Def.setting {
    val (date, sha) = (gitProperties.value.date, gitProperties.value.sha)

    val (base, suffix) = {
      val (b, s) = (baseVersion.value, baseVersionSuffix.value)
      if(s == "SPLIT") {
        val split = """([\w+\.]+)(-[\w+\.-]+)??""".r
        val split(b2, sOrNull) = b
        (b2, Option(sOrNull).map(_.drop(1)).getOrElse(""))
      } else (b, s)
    }



    val Patch = """\d+\.\d+\.(\d+)""".r
    def cross = base match {
      case Patch(p) if p.toInt > 0 => "bin"
      case _ => "pre"
    }

    val (canonicalV, mavenSuffix, osgiV, release) = suffix match {
      case "SNAPSHOT"     => (s"$base-$date-$sha",   s"-$cross-SNAPSHOT",      s"$base.v$date-$sha",         false)
      case "SHA-SNAPSHOT" => (s"$base-$date-$sha",   s"-$cross-$sha-SNAPSHOT", s"$base.v$date-$sha",         false)
      case "SHA"          => (s"$base-$sha",         s"-$cross-$sha",          s"$base.v$date-$sha",         false)
      case ""             => (s"$base",              "",                       s"$base.v$date-VFINAL-$sha",  true)
      case _              => (s"$base-$suffix",      s"-$suffix",              s"$base.v$date-$suffix-$sha", true)
    }


    Versions(canonicalV, base, mavenSuffix, osgiV, sha, date, release)
  }

  private lazy val generateVersionPropertiesFileImpl: Def.Initialize[Task[File]] = Def.task {
    writeProps(versionProperties.value.toMap ++ Seq(
        "copyright.string" -> copyrightString.value,
        "shell.banner"     -> shellBannerString.value
      ),
      (resourceManaged in Compile).value / s"${thisProject.value.id}.properties")
  }

  private lazy val generateBuildCharacterPropertiesFileImpl: Def.Initialize[Task[File]] = Def.task {
    val v = versionProperties.value
    writeProps(v.toMap ++ versionProps ++ Map(
      "maven.version.base" -> v.mavenBase,
      "maven.version.suffix" -> v.mavenSuffix
    ), buildCharacterPropertiesFile.value)
  }

  private def writeProps(m: Map[String, String], propFile: File): File = {
    val props = new Properties
    m.foreach { case (k, v) => props.put(k, v) }
    // unfortunately, this will write properties in arbitrary order
    // this makes it harder to test for stability of generated artifacts
    // consider using https://github.com/etiennestuder/java-ordered-properties
    // instead of java.util.Properties
    IO.write(props, null, propFile)
    propFile
  }

  /** The global versions.properties data */
  lazy val versionProps: Map[String, String] = {
    val props = new Properties()
    val in = new FileInputStream(file("versions.properties"))
    try props.load(in)
    finally in.close()
    props.asScala.toMap.map {
      case (k, v) => (k, sys.props.getOrElse(k, v)) // allow system properties to override versions.properties
    }
  }

  private def bootstrapOrganization(path: String) =
    "org.scala-lang.scala-sha-bootstrap." + path.replace('/', '.')

  /** Build a dependency to a JAR file in the bootstrap repository */
  def bootstrapDep(path: String)(libNameAndSha: (String, String)): ModuleID =
    bootstrapOrganization(path) % libNameAndSha._1 % libNameAndSha._2 from
      s"https://repo.lightbend.com/typesafe/scala-sha-bootstrap/org/scala-lang/bootstrap/${libNameAndSha._2}/$path/${libNameAndSha._1}.jar"

  /** Copy a bootstrap dependency JAR that is on the classpath to a file */
  def copyBootstrapJar(cp: Seq[Attributed[File]], baseDir: File, path: String, libName: String): Unit = {
    val org = bootstrapOrganization(path)
    val resolved = cp.find { a =>
      val mod = a.get(moduleID.key)
      mod.map(_.organization) == Some(org) && mod.map(_.name) == Some(libName)
    }.map(_.data).get
    if(!(baseDir / path).exists()) IO.createDirectory(baseDir / path)
    IO.copyFile(resolved, baseDir / path / s"$libName.jar")
  }
}<|MERGE_RESOLUTION|>--- conflicted
+++ resolved
@@ -27,23 +27,13 @@
   )
 
   lazy val generatePropertiesFileSettings = Seq[Setting[_]](
-<<<<<<< HEAD
-    copyrightString := "Copyright 2002-2018, LAMP/EPFL and Lightbend, Inc.",
+    copyrightString := "Copyright 2002-2019, LAMP/EPFL and Lightbend, Inc.",
     shellBannerString := """
       |     ________ ___   / /  ___
       |    / __/ __// _ | / /  / _ |
       |  __\ \/ /__/ __ |/ /__/ __ |
       | /____/\___/_/ |_/____/_/ | |
       |                          |/  %s""".stripMargin.linesIterator.mkString("%n"),
-=======
-    copyrightString := "Copyright 2002-2019, LAMP/EPFL and Lightbend, Inc.",
-    shellWelcomeString := """
-      |     ________ ___   / /  ___  
-      |    / __/ __// _ | / /  / _ | 
-      |  __\ \/ /__/ __ |/ /__/ __ | 
-      | /____/\___/_/ |_/____/_/ | | 
-      |                          |/  %s""".stripMargin.lines.drop(1).map(s => s"${ "%n" }${ s }").mkString,
->>>>>>> dcd730fe
     resourceGenerators in Compile += generateVersionPropertiesFile.map(file => Seq(file)).taskValue,
     generateVersionPropertiesFile := generateVersionPropertiesFileImpl.value
   )
